package com.workflowfm.proter

import java.util.UUID

import scala.annotation.tailrec
import scala.collection.mutable.{ HashSet, Map, PriorityQueue, Queue, SortedSet }
import scala.concurrent.{ ExecutionContext, Future, Promise }
import scala.util.{ Try, Success, Failure }

import com.workflowfm.proter.events._

trait Manager {
  def waitFor(simulation: String): Unit
  def simResponse(response: SimResponse): Unit
}

/**
  * Provides coordination for discrete event simulation of multiple asynchronous simulations.
  *
  * @groupname tasks Managing tasks
  * @groupname simulations Managing simulations
  * @groupname resources Managing resources
  * @groupname toplevel Top level
  *
  * @param scheduler The [[Scheduler]] responsible for task allocation at any given time.
  * @param startingTime The starting timestamp of the entire simulation.
  */
class Coordinator(
    scheduler: Scheduler,
    singleThread: Boolean = false,
    startingTime: Long = 0L
)(implicit executionContext: ExecutionContext = ExecutionContext.global)
    extends Manager
    with HashMapPublisher {

  val id: String = this.toString()

  val promise: Promise[Unit] = Promise[Unit]()

  /**
    * Map of the available [[TaskResource]]s
    * @group resources
    */
  val resourceMap: Map[String, TaskResource] = Map[String, TaskResource]()

  /**
    * Map of [[Task]] UUIDs we expect to be acknowledged by each [[Simulation]] actor before we can progress time.
    *
    * Each [[Simulation]] actor is given a chance to react individually to each associated [[Task]] that was completed.
    *
    * An empty list as a value means we still need to wait for some action by the actor, without it being asssociated to a
    * particular [[Task]].
    *
    * @group simulations
    */
  protected val waiting: HashSet[String] = HashSet[String]()

  /**
    * Set of simulations that are running.
    *
    * i.e. they have already started but not finished.
    *
    * @group simulations
    */
  protected val simulations: Map[String, SimulationRef] = Map[String, SimulationRef]()

  /**
    * [[scala.collection.mutable.PriorityQueue PriorityQueue]] of [[DiscreteEvent]]s to be processed,
    * ordered by (future) timestamp.
    * @group toplevel
    */
  protected val events: PriorityQueue[DiscreteEvent] =
    new PriorityQueue[DiscreteEvent]()(Ordering[DiscreteEvent].reverse)

  /**
    * [[scala.collection.mutable.HashSet HashSet]] of [[Task]] IDs that have been aborted.
    *
    * This allows us to skip [[FinishingTask]] events for aborted tasks. We cannot remove those
    * events from the middle of the priority queue, so this is a computationally cheap way
    * to handle this.
    *
    * @group tasks
    */
  protected val abortedTasks: HashSet[UUID] = HashSet()

  /**
    * The current virtual time.
    * @group toplevel
    */
  protected var time: Long = startingTime

  /**
    * Returns the current virtual time.
    *
    * @return The current virtual time.
    */
  def getTime(): Long = time

  /**
    * Add a new [[TaskResource]] to our map of available resources.
    *
    * @group resources
    * @param r The [[TaskResource]] to be added.
    */
  def addResource(r: TaskResource): Unit = this.synchronized {
    if (!resourceMap.contains(r.name)) {
      publish(EResourceAdd(id, time, r.name, r.costPerTick))
      resourceMap += r.name -> r
    }
  }

  /**
    * Add multiple [[TaskResource]]s in one go.
    *
    * @group resources
    * @param r The sequence of [[TaskResource]]s to be added.
    */
  def addResources(r: Seq[TaskResource]): Unit = r foreach addResource

  /**
    * Extract all [[DiscreteEvent]]s in the queue that need to be processed in a given timestamp.
    *
    * Sequentially builds a [[scala.collection.immutable.Seq Seq]].
    * At the same time it dequeues the events from the event queue.
    *
    * @group toplevel
    * @param t The given timestamp to look out for. We assume it is less than or equal to
    *          the timestamp of the first [[DiscreteEvent]] in the queue.
    */
  protected def dequeueEvents(t: Long): Seq[DiscreteEvent] = {
    val elems = scala.collection.immutable.Seq.newBuilder[DiscreteEvent]
    while (events.headOption.exists(_.time == t)) {
      elems += events.dequeue
    }
    elems.result()
  }

  /**
    * Progress virtual time by processing the next [[DiscreteEvent]] in the queue.
    *
    * This is called when we are done waiting for any simulations to respond.
    * We take the first event from the queue and then use [[dequeueEvents]] to get
    * all events with the same timestamp.
    *
    *  - First, [[releaseResources]] releases all resources that are no longer in use.
    *   It is useful to do this before notifying task completion to ensure all simulations can know the
    *   correct state of the resources if they need to.
    *  - We then handle the events with [[handleDiscreteEvent]].
    *  - If there are no events, no tasks to run, and all simulations have finished, the whole
    *   simulation is done, so we publish [[com.workflowfm.proterevents.EDone EDone]].
    *  - If there are no events and no simulations to wait for, but there are still tasks to run, we
    *   attempt to allocate and run them. This may happen if something breaks when handling a previous
    *   event.
    *
    * @group toplevel
    */
  @tailrec
  final protected def tick(): Unit = {
<<<<<<< HEAD
    println(time)
    // Are events pending?
    if (!events.isEmpty) {
      println(events)
=======
    if (!waiting.isEmpty) { // This should never happen, but we add it here as a safeguard for 
                            // future extensions.
      publish(EError(id, time, s"Called `tick()` even though I am still waiting for: $waiting"))
    } else if (!events.isEmpty) {     // Are events pending?
>>>>>>> b05c0818
      // Grab the first event
      val firstEvent = events.head

      // Did we somehow go past the event time? This should never happen.
      if (firstEvent.time < time) {
        publish(EError(id, time, s"Unable to handle past event for time: [${firstEvent.time}]"))
      } else {
        // Jump ahead to the event time. This is a priority queue so we shouldn't skip any events
        time = firstEvent.time

        // Dequeue all the events that need to happen now
        val eventsToHandle = dequeueEvents(firstEvent.time)

        // Set up waiting list
        val doWait = eventsToHandle map waitForSimOfEvent exists identity

        // Release all resources from finished tasks before you notify anyone
        eventsToHandle flatMap filterFinishingTasks groupBy (_.simulation) foreach stopTasks

        // Handle the event
        eventsToHandle foreach handleDiscreteEvent

        // If we are not waiting for anything, continue
        if (!doWait && waiting.isEmpty) tick()
      }

    } else if (scheduler.noMoreTasks() && simulations.isEmpty && !promise.isCompleted) {
      finish()
    } else if (waiting.isEmpty && !scheduler.noMoreTasks()) { // this may happen if handleDiscreteEvent fails
      allocateTasks()
      tick()
    } //else {
    //publish(EError(self, time, "No tasks left to run, but simulations have not finished."))
    //}
  }

  /**
    * Allocates the tasks due to start next to their resources.
    *
    * Asks the [[Scheduler]] to determine what tasks need to start next.
    * Removes each of them from the queue and runs them using [[startTask]].
    *
    * @group resources
    */
  protected def allocateTasks(): Unit = {
    // Assign the next tasks
    scheduler.getNextTasks(time, resourceMap).foreach { task =>
      scheduler.removeTask(task)
      startTask(task)
    }
  }

  /**
    * Releases any resources that are not longer used based on the given event.
    *
    * If the provided event is a [[FinishingTask]] event, i.e. a [[Task]] just finished,
    * this means the resources used by that [[Task]] can now be released.
    *
    * Other [[DiscreteEvent]]s are just ignored.
    *
    * @group resources
    * @param event The [[DiscreteEvent]] that potentially released resources.
    */
  protected def filterFinishingTasks(event: DiscreteEvent): Option[TaskInstance] = {
    event match {
      case FinishingTask(t, task) if (t == time) => {
        if (abortedTasks.contains(task.id)) {
          abortedTasks -= task.id
          None
        } else {
          // Unbind the resources
          task.taskResources(resourceMap).foreach(detach)
          Some(task)
        }
      }
      case _ => None
    }
  }

  protected def waitForSimOfEvent(event: DiscreteEvent): Boolean = {
    //log.debug(s"[COORD:$time] Event!")
    event match {
      // A task is finished
      case FinishingTask(t, task) if (t == time) =>
        if (!abortedTasks.contains(task.id)) {
          waitFor(task.simulation)
          true
        } else false

      // A simulation (workflow) is starting now
      case StartingSim(t, sim) if (t == time) => {
        waitFor(sim.name)
        true
      }

      case TimeLimit(t) if (t == time) => {
        waitFor("__TIME_LIMIT_REACHED__")
        true
      }

      case _ => false
    }
  }

  protected def handleDiscreteEvent(event: DiscreteEvent): Unit = {
    println("     Time: " + time.toString() + "; Event: "+ event.toString())
    //log.debug(s"[COORD:$time] Event!")
    event match {
      // A task is finished, but we handle this elsewhere
      case FinishingTask(t, task) if (t == time) => Unit

      // A simulation (workflow) is starting now
      case StartingSim(t, sim) if (t == time) => startSimulation(sim)

      case TimeLimit(t) => { //TODO if (t == time) see issue on github
        stop()
      }

      case ArrivalProcess(t, rate, simulationGenerator) => {
        events += ArrivalProcess(rate.next(t).round, rate, simulationGenerator) //replivate self
        //startSimulation(simulationGenerator.newSim(this))
        addSimulationNow(simulationGenerator.newSim(this))
      }

      case _ => publish(EError(id, time, s"Failed to handle event: $event"))
    }
  }

  /**
    * Add a new simulation to be run.
    *
    * @group simulations
    * @param t The timestamp when the simulation needs to start. Must be greater or equal to the current
    *          time.
    * @param simulation The [[Simulation]] to run.
    */
  def addSimulation(t: Long, simulation: SimulationRef): Unit = this.synchronized {
    publish(ESimAdd(id, time, simulation.name, t))
    if (t >= time) events += StartingSim(t, simulation)
  }

  /**
    * Add a new simulation to be run in the current virtual time.
    *
    * @group simulations
    * @param simulation The [[Simulation]] to run.
    */
  def addSimulationNow(simulation: SimulationRef): Unit = addSimulation(time, simulation)

  /**
    * Adds multiple simulations at the same time.
    *
    * This is equivalent to mapping [[addSimulation]] over the given sequence, but more efficient.
    *
    * @group simulations
    * @param sims A sequence of pairs, each consisting of a starting timestamp and a
    * [[Simulation]]. Timestamps must be greater or equal to the current time.
    */
  def addSimulations(sims: Seq[(Long, SimulationRef)]): Unit = this.synchronized {
    events ++= sims.flatMap {
      case (t, sim) => {
          publish(ESimAdd(id, time, sim.name, t))
        }
        if (t >= time)
          Some(StartingSim(t, sim))
        else
          None
    }
  }

  /**
    * Add multiple simulations to be run in the current virtual time.
    *
    * @group simulations
    * @param sims A sequence of [[Simulation]]s.
    */
  def addSimulationsNow(sims: Seq[SimulationRef]): Unit = addSimulations(sims.map((time, _)))

  /**
    * Start a [[Simulation]].
    *
    * Once the simulation starts, we exect to hear from it in case it wants to add some [[Task]]s.
    * We therefore add it to the waiting queue.
    *
    * Publishes a [[com.workflowfm.proter.events.ESimStart ESimStart]].
    *
    * @group simulations
    * @param simulation The [[Simulation]] to start.
    */
  protected def startSimulation(simulation: SimulationRef): Unit = {
    publish(ESimStart(id, time, simulation.name))
    simulations += simulation.name -> simulation
    simulation.run()
  }

  /**
    * Stops a simulation when it is done.
    *
    *  - Removes the simulation from the list of running simulations.
    *  - Publishes a [[com.workflowfm.proter.events.ESimEnd ESimEnd]].
    *  - Calls [[ready]] to handle the fact that we no longer need to wait for this simulation.
    *
    * @group simulations
    * @param name The name of the completed simulation.
    * @param result A string representation of the output of the simulation.
    */
  protected def stopSimulation(name: String, result: String): Unit = {
    simulations -= name
    waiting -= name
    scheduler.removeLookahead(name)
    publish(ESimEnd(id, time, name, result))
    //log.debug(s"[COORD:$time] Finished: [$name]")
    ready(name)
  }

  /**
    * Stops/aborts a simulation before it is done.
    *
    *  - Removes the simulation from the list of running simulations and from the waiting list.
    *  - Detaches all tasks of the simulation from the resources and adds them to the abort list.
    *  - Removes all queued tasks of the simulation from the scheduler.
    *  - Publishes a [[com.workflowfm.proter.events.ESimEnd ESimEnd]].
    *  - Asks the simulation actor to stop.
    *  - Does '''not''' progress time.
    *
    * The bookkeeping assumes the rest of the simulation(s) can still proceed.
    *
    * @group simulations
    * @param simulation The [[Simulation]] to stop.
    */
  protected def abortSimulation(simulation: SimulationRef): Unit = {
    val name = simulation.name
    simulations -= name
    waiting -= name

    val tasksToAbort = HashSet[UUID]()

    // Detach and abort tasks of this simulation
    resourceMap.foreach {
      case (name, resource) =>
        resource.abortSimulation(name) match {
          case None => Unit
          case Some((start, task)) => {
            publish(
              ETaskDetach(id, time, task, resource.name, resource.costPerTick * (time - start))
            )
            tasksToAbort += task.id
          }
        }
    }
    tasksToAbort.map { tid => publish(ETaskAbort(id, time, tid)) }
    abortedTasks ++= tasksToAbort

    // Remove queued tasks of this simulation from the scheduler.
    scheduler.removeSimulation(name)

    publish(ESimEnd(id, time, name, "[Simulation Aborted]"))
    //log.debug(s"[COORD:$time] Aborted: [$name]")
    simulation.stop()
  }

  protected def abortAllSimulations(): Unit = {
    simulations.map(s => abortSimulation(s._2))
  }

  /**
    * Adds new [[Task]](s) for a simulation.
    *
    *  - Uses [[Task.create]] to create a [[TaskInstance]], which will now have a fixed duration and cost.
    *  - Publishes a [[com.workflowfm.proter.events.ETaskAdd ETaskAdd]].
    *  - If the task does not require any resources, it is started immediately using [[startTask]].
    * Otherwise, we add it to the queue of [[TaskInstance]]s.
    *
    * @group tasks
    * @param simulation The name of the [[Simulation]] that owns the task(s).
    * @param task The list of [[Task]]s to be added.
    */
  protected def addTask(simulation: String, task: Seq[Task]): Unit = {
    task foreach { t =>
      {
        // Create the task
        val inst: TaskInstance = t.create(simulation, time)

        // Calculate the cost of all resource usage. We only know this now!
        //val resourceCost = (0L /: inst.taskResources(resourceMap)) {
        //  case (c, r) => c + r.costPerTick * inst.duration
        //}
        //inst.addCost(resourceCost)

        publish(ETaskAdd(id, time, inst))

        if (t.resources.length > 0)
          scheduler.addTask(inst)
        else
          // if the task does not require resources, start it now
          startTask(inst)
      }
    }
  }

  /**
    * Start a [[TaskInstance]] at the current timestamp.
    *
    * A [[TaskInstance]] is started when scheduled, meaning all the [[TaskResource]]s it needs are available
    * and it is the highest priority [[TaskInstance]] in the queue for those [[TaskResource]]s.
    *
    *  - Publishes a [[com.workflowfm.proter.events.ETaskAdd ETaskAdd]].
    *  - Calls [[TaskResource.startTask]] for each involved [[TaskResource]] to attach this [[TaskInstnace]]
    * to them. Publishes a [[com.workflowfm.proter.events.ETaskAttach ETaskAttach]] for each successful attachment.
    * Otherwise publishes an appropriate [[com.workflowfm.proter.events.EError EError]]. The latter would
    * only happen if the [[Scheduler]] tried to schedule a [[Task]] to a busy [[TaskResource]].
    *  - Creates a [[FinishingTask]] event for this [[Task]] based on its duration, and adds it to
    * the even queue.
    *
    * @group tasks
    * @param task The [[Task]] to be started.
    */
  protected def startTask(task: TaskInstance): Unit = {
    publish(ETaskStart(id, time, task))
    // Mark the start of the task in the metrics
    task.taskResources(resourceMap) map { r =>
      // Bind each resource to this task
      r.startTask(task, time) match {
        case None =>
          publish(ETaskAttach(id, time, task, r.name))
        case Some(other) =>
          publish(
            EError(
              id,
              time,
              s"Tried to attach task [${task.name}](${task.simulation}) to [${r.name}], but it was already attached to [${other.name}](${other.simulation}) "
            )
          )
      }
    }
    // Generate a FinishTask event to be triggered at the end of the event
    events += FinishingTask(time + task.duration, task)
  }

  /**
    * Adds a simulation to the waiting list.
    *
    * We will wait for that simulation to send tasks or finish before we progress time.
    * This is used when a simulation wants to react externally to events from another simulation.
    *
    * Other events that warrant waiting for a simulation to react do not call this method, but
    * add the simulation to the waiting list on their own.
    *
    * @group simulations
    * @param actor The reference to the [[Simulation]] we need to wait for.
    */
  override def waitFor(simulation: String): Unit = this.synchronized {
    waiting += simulation
    //log.debug(s"[COORD:$time] Wait requested: $simulation")
  }

  protected def simDone(simulation: String, result: Try[Any]): Unit = {
    result match {
      case Success(res) => {
        stopSimulation(simulation, res.toString)
      }
      case Failure(ex) => {
        stopSimulation(simulation, ex.getLocalizedMessage)
      }
    }
  }

  /**
    * Detaches the task attached to the given [[TaskResource]].
    *
    * A wrapper of [[TaskResource.finishTask]] that
    * publishes a [[com.workflowfm.proter.events.ETaskDetach ETaskDetach]].
    *
    * @group resources
    * @param r The [[TaskResource]] to free up.
    */
  protected def detach(r: TaskResource): Any = {
    r.finishTask(time) match {
      case None => Unit
      case Some(task) => publish(ETaskDetach(id, time, task, r.name, r.costPerTick * task.duration))
    }
  }

  /**
    * Handles a [[TaskInstance]] that has just finished.
    *
    *  - Adds the corresponding [[Simulation]] reference to the waiting list as we
    *   expect it to react to the task finishing.
    *  - Publishes a [[com.workflowfm.proter.events.ETaskDone ETaskDone]].
    *  - Notifies the [[Simulation]] that its [[Task]] has finished.
    *
    * Note that resources are detached before this in [[tick]] using [[releaseResources]].
    *
    * @group tasks
    * @param task The [[TaskInstance]] that needs to be stopped.
    */
  protected def stopTasks(taskGroup: (String, Seq[TaskInstance])): Unit = taskGroup match {
    case (simulation, tasks) => {
      //log.debug(s"[COORD:$time] Waiting post-task: ${task.simulation}")
      tasks foreach { task =>
        scheduler.complete(task, time)
        publish(ETaskDone(id, time, task))
      }
      simulations
        .get(simulation)
        .map(x =>
          if (singleThread)
            x.completed(time, tasks)
          else
            Future { x.completed(time, tasks) }
        )
    }
  }

  /**
    * Aborts one or more [[TaskInstance]]s.
    *
    *  - Adds the corresponding simulation to the waiting list as we
    *   expect it to react to the task aborting.
    *  - Detaches all associated [[TaskResource]]s.
    *  - Adds the task ID to the [[abortedTasks]] set.
    *  - Publishes a [[com.workflowfm.proter.events.ETaskAbort ETaskAbort]].
    *
    * @group tasks
    * @param id The `UUID` of the [[TaskInstance]] that needs to be aborted.
    */
  protected def abortTask(ids: Seq[UUID]): Unit = ids foreach { id =>
    {
      val tasks = resourceMap.flatMap {
        case (_, resource) =>
          resource.abortTask(id).map {
            case (start, task) => {
              publish(
                ETaskDetach(
                  this.id,
                  time,
                  task,
                  resource.name,
                  resource.costPerTick * (time - start)
                )
              )
              task
            }
          }
      }
      abortedTasks += id
      publish(ETaskAbort(this.id, time, id))
    }
  }

  /**
    * Reacts to the fact that we no longer need to wait for a simulation.
    *
    * This can happen when the simulation has finished or has added its new tasks.
    * We remove it from the waiting queue and then check if the waiting queue is empty.
    * If it is, we can progress time. First, we allocate new tasks, because some of them
    * may be able to start immediately. We then progress time with [[tick]].
    *
    * @group simulations
    * @param actor The [[akka.actor.SimulationRef SimulationRef]] of the [[Simulation]] that is ready.
    */
  protected def ready(name: String): Unit = {
    waiting -= name
    if (waiting.isEmpty) {
      allocateTasks()
      tick()
    }
  }

  protected def setLookahead(simulation: String, lookahead: Lookahead): Unit = {
    scheduler.setLookahead(simulation, lookahead)
  }

  def simResponse(response: SimResponse): Unit = this.synchronized {
    if (!promise.isCompleted) {
      response match {
        case SimReady(sim, tasks, abort, lookahead) => {
          addTask(sim, tasks)
          abortTask(abort)
          setLookahead(sim, lookahead)
          ready(sim)
        }
        case SimDone(sim, result) => simDone(sim, result)
      }
    }
  }

  /**
    * Starts the entire simulation scenario.
    * @group toplevel
    */
  def start(): Future[Any] = {
    Future {
      publish(EStart(id))
      tick()
    }.flatMap(_ => promise.future)
  }

  /**
    * Shuts down the entire simulation and shuts down the actor.
    *
    * @note Dead letters may occur after this, but we are ok with that, at least for now.
    * @group toplevel
    */
  protected def finish(): Unit = {
    publish(EDone(id, time))
    promise.success(Unit)
  }

  /**
    * Aborts all simulations and stops immediately.
    *
    * @group toplevel
    */
  def stop(): Unit = {
    abortAllSimulations()
    events.clear()
    finish()
  }

  /**
    * Sets a time limit in virtual time for the simulation to end.
    *
    * @note Once a time limit is placed it cannot be removed. Multiple time limits can be set
    * so that the earliest one will be triggered.
    *
    * @param t The virtual timestamp to end the simulation.
    */
  def limit(t: Long): Unit = if (t >= time) events += TimeLimit(t)

  /**
    * Adds a new arrival process to the coordinator.
    *
    * @param t The virtual timestamp for hen the arrival process will begin.
    * @param rate The arrival rate of the simulation instances.
    * @param simulationGenerator The generator used to create new instances.
    */
  def addArrivalProcess(t: Long, rate: ArrivalRate, simulationGenerator: SimulationGenerator): Unit = {
    if (t >= time) events += ArrivalProcess(t, rate, simulationGenerator)
  }

  /**
    * Adds a new arrival process to the coordinator at the current virtual time.
    *
    * @param rate The arrival rate of the simulation instances.
    * @param simulationGenerator The generator used to create new instances.
    */
  def addArrivalProcessNow(rate: ArrivalRate, simulationGenerator: SimulationGenerator): Unit = {
    events += ArrivalProcess(time, rate, simulationGenerator)
  }

  /**
    * Checks if a given [[com.workflowfm.proter.events.Event Event]] in the output stream is the final one.
    *
    * Causes the stream to shutdown after [[com.workflowfm.proter.events.EDone EDone]] is published.
    *
    * @group toplevel
    * @param e The [[com.workflowfm.proter.events.Event Event]] to check.
    * @return true if it is a [[com.workflowfm.proter.events.EDone EDone]], otherwise false.
    */
  override def isFinalEvent(e: Event): Boolean = e match {
    case EDone(_, _) => true
    case _ => false
  }

}<|MERGE_RESOLUTION|>--- conflicted
+++ resolved
@@ -156,17 +156,10 @@
     */
   @tailrec
   final protected def tick(): Unit = {
-<<<<<<< HEAD
-    println(time)
-    // Are events pending?
-    if (!events.isEmpty) {
-      println(events)
-=======
     if (!waiting.isEmpty) { // This should never happen, but we add it here as a safeguard for 
                             // future extensions.
       publish(EError(id, time, s"Called `tick()` even though I am still waiting for: $waiting"))
     } else if (!events.isEmpty) {     // Are events pending?
->>>>>>> b05c0818
       // Grab the first event
       val firstEvent = events.head
 
@@ -281,7 +274,7 @@
       // A simulation (workflow) is starting now
       case StartingSim(t, sim) if (t == time) => startSimulation(sim)
 
-      case TimeLimit(t) => { //TODO if (t == time) see issue on github
+      case TimeLimit(t) if (t == time) => {
         stop()
       }
 
