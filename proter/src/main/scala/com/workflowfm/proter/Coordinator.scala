--- conflicted
+++ resolved
@@ -199,19 +199,12 @@
     */
   @tailrec
   final protected def tick(): Unit = {
-<<<<<<< HEAD
-    if (!waiting.isEmpty) { // This should never happen, but we add it here as a safeguard for 
-                            // future extensions.
-      publish(EError(id, time, s"Called `tick()` even though I am still waiting for: $waiting"))
-    } else if (!events.isEmpty) {     // Are events pending?
-=======
     if (!waiting.isEmpty) { // This should never happen, but we add it here as a safeguard for
       // future extensions.
       publish(EError(id, time, s"Called `tick()` even though I am still waiting for: $waiting"))
     } else if (!events.isEmpty) { // Are events pending?
       processing = true
 
->>>>>>> f8f3e286
       // Grab the first event
       val firstEvent = events.head
 
@@ -232,14 +225,10 @@
 
         processing = false
         // If we are not waiting for anything, continue
-<<<<<<< HEAD
-        if (!doWait && waiting.isEmpty) tick()
-=======
         if (waiting.isEmpty) {
           allocateTasks()
           tick()
         }
->>>>>>> f8f3e286
       }
 
     } else if (scheduler.noMoreTasks() && simulations.isEmpty && !promise.isCompleted) {
@@ -298,39 +287,11 @@
     }
   }
 
-<<<<<<< HEAD
-  protected def waitForSimOfEvent(event: DiscreteEvent): Boolean = {
-    //log.debug(s"[COORD:$time] Event!")
-    event match {
-      // A task is finished
-      case FinishingTask(t, task) if (t == time) =>
-        if (!abortedTasks.contains(task.id)) {
-          waitFor(task.simulation)
-          true
-        } else false
-
-      // A simulation (workflow) is starting now
-      case StartingSim(t, sim) if (t == time) => {
-        waitFor(sim.name)
-        true
-      }
-
-      case TimeLimit(t) if (t == time) => {
-        waitFor("__TIME_LIMIT_REACHED__")
-        true
-      }
-
-      case _ => false
-    }
-  }
-
-=======
   /**
     * Handles all [[DiscreteEvent]]s other than [[FinishingTask]].
     *
     * @param event
     */
->>>>>>> f8f3e286
   protected def handleDiscreteEvent(event: DiscreteEvent): Unit = {
     //log.debug(s"[COORD:$time] Event!")
     event match {
