package com.workflowfm.proter.flows

import java.util.UUID

import scala.util.Success

import com.workflowfm.proter.*

sealed trait Flow {
  def +(f: Flow): Flow = f match {
    case NoTask => this
    case _ => And(this, f)
  }

  def >(f: Flow): Flow = f match {
    case NoTask => this
    case _ => Then(this, f)
  }

  def *(i: Int): Flow = Flow.par(for _ <- 1 to i yield this.copy())

  def copy(): Flow

  def simulation(name: String, manager: Manager): FlowSimulation = FlowSimulation(name, manager, this)

  def simGenerator(name: String): FlowSimulationGenerator = FlowSimulationGenerator(name, this)
}

case object NoTask extends Flow { 
  override def copy(): Flow = NoTask

  override def +(f: Flow): Flow = f
  override def >(f: Flow): Flow = f
  override def *(i: Int): Flow = this
}

case class FlowTask(val task: Task) extends Flow {
  override def copy(): FlowTask = FlowTask(task.withID(UUID.randomUUID))
  override def toString(): String = task.name
}

case class Then(val left: Flow, val right: Flow) extends Flow {
  override def copy(): Flow = Then(left.copy(), right.copy())
  override def toString(): String = "(" + left.toString + " > " + right.toString + ")"

  override def >(f: Flow): Then = Then(left, right > f) // make > right associative
}

case class And(val left: Flow, val right: Flow) extends Flow {
  override def copy(): Flow = And(left.copy(), right.copy())
  override def toString(): String = "(" + left.toString + " + " + right.toString + ")"
}

object Flow {
//  import scala.language.implicitConversions

  def apply(t: Task*): Flow = Flow.seq(t.map(FlowTask(_)))

  given Conversion[Task, FlowTask] with
    def apply(t: Task): FlowTask = FlowTask(t)

  /**
    * Creates a sequence of a collection of [[Flow]]s.
    *
    * @see
    *   [[Then]]
    * @example
    *   Flow.seq(Seq(t1,t2,t3)) = t1 > t2 > t3
    * @param l
    *   The collection of [[Flow]]s
    * @return
    *   A [[Flow]] that executes the given collection in sequence
    */
  def seq(l: Seq[Flow]): Flow = l.foldRight[Flow](NoTask) { (l, r) => Then(l, r) }

  /**
    * Creates a parallel [[Flow]] from a collection of [[Flow]]s.
    *
    * @see
    *   [[And]]
    * @example
    *   Flow.par(Seq(t1,t2,t3)) = t1 | t2 | t3
    * @param l
    *   The collection of [[Flow]]s
    * @return
    *   A [[Flow]] that executes the given collection in parallel
    */
  def par(l: Seq[Flow]): Flow = l.foldRight[Flow](NoTask) { (l, r) => And(l, r) }
}

/**
  * A simulation of a [[Flow]].
  *
  * It uses a [[Flow]] structure which describes how and in what order certain tasks should be
  * executed. A Flow may consist of a single [[FlowTask]] or some combination of [[FlowTask]]s which
  * are joined using [[And]]s, [[Then]]s, and [[Or]]s.
  *
  * @param name
  *   The name of the simulation being managed.
  * @param manager
  *   The simulation manager for this simualation.
  * @param flow
  *   The flow which describes how the simulation behaves
  * @param executionContext
  */
class FlowSimulation(
    override val name: String,
    override protected val manager: Manager,
    protected val flow: Flow
) extends AsyncSimulation {

  /**
    * Initiates the execution of the simulation.
    */
  override def run(): Unit = {
    val id = UUID.randomUUID
    val cback = callback((_, _) => succeed(()))
    tasks += id -> cback
    execute(id, flow)
    ready()
  }

  /**
    * Completes an id by executing its callback and then removing it from the map
    *
    * This overloads the definition of `complete` found in [[Simulation]] to allow for any id to be
    * used in the `tasks` map, and not just [[Task]] objects.
    *
    * @param id
    *   The id to complete
    */
  protected def complete(id: UUID): Unit = {
    val callback = tasks.get(id)
    tasks -= id
    callback.map(_(Success(null, 0L)))
  }

  /**
    * Executes a flow by translating from a flow object to its sub-parts and appropriate callbacks,
    * then calling `runFlow`.
    *
    * @param flow
    *   The flow to be executed
    */
  final def execute(id: UUID, flow: Flow): Unit = {
    flow match {
      case NoTask => complete(id)

      case FlowTask(someTask) => {
        val taskCallback =  callback((t, l) => { 
          complete(id)
          ack(Seq(t.id))
        })
        task(someTask, taskCallback)
      }

      case Then(left, right) => {
        val leftID: UUID = UUID.randomUUID
        val leftCallback: Callback = callback((_, _) => execute(id, right))
        tasks += leftID -> leftCallback
        execute(leftID, left)
      }

      case And(left, right) => {
        val leftID: UUID = UUID.randomUUID
        val rightID: UUID = UUID.randomUUID

        val leftCallback: Callback =
          callback((_, _) => (if !tasks.contains(rightID) then complete(id)))
        val rightCallback: Callback =
          callback((_, _) => (if !tasks.contains(leftID) then complete(id)))

        tasks += leftID -> leftCallback
        tasks += rightID -> rightCallback

        execute(leftID, left)
        execute(rightID, right)
      }

    }
  }
}

/**
  * A trait which provides Lookahead compatibility to [[FlowSimulation]]s.
  *
  * Works by parsing the entire flow at the start of the simulation to build a [[Lookahead]]
  * automatically.
  */
class FlowLookahead(
    name: String,
    manager: Manager,
    flow: Flow
) extends FlowSimulation(name, manager, flow)
    with LookingAhead {

  /**
    * Initiates the execution of the simulation. Parses the flow before running it.
    *
    * @return
    *   A `Future` that completes with a custom output when the simulation is completed.
    */
  override def run(): Unit = {
    lookahead = parseFlow(flow, None, lookahead)._2
    super.run()
  }

  type IDFunction = Map[UUID, Long] => Option[Long]

  /**
    * Parses a flow in order to build a [[Lookahead]]
    *
    * This is a recursive function which uses the fact that [[Flow]]s are tree-like structures. Each
    * iteration it calls parseFlow on each of its children and then combines the results in a
    * meaningful way. The goal is to build up a [[Lookahead]] by combining the structures of each
    * branch. There is also this `IDFunction` which is passed up and down the tree as the algorithm
    * progresses, which is used to describe the function that will be used to add entries to the
    * lookahead structure; This function can grow/shrink over time as the algorithm progresses, but
    * it is always used to describe the most current prerequisites of any task that it might meet.
    *
    * @see
    *   [[Lookahead.+]] for details on the IDfunction itself.
    *
    * As it works through the flow tree, the algorithm does the following:
    *   1. If the current node is a task (i.e. a leaf node), it should be registered by adding
    *      itself to the current running lookahead structure. To do this it uses the IDFunction that
    *      it received. If no ID function was provided, this means that there are no prior
    *      requirements to starting this task and so it is not registered.
    *   1. If the current node is a Then, first the left branch is parsed, and then the right branch
    *      is parsed. The preconditions (i.e. the IDFunction) of the left branch is the same as the
    *      preconditions of this node, however the preconditions of the right branch are that which
    *      is returned by the left branch (as opposed to the preconditions of this `Then` node).
    *      This is because, by our definition, the right branch happens _after_ the left branch, and
    *      hence the preconditions of the right branch is that the left branch is completed.
    *   1. If the current node is an And, or Or node, it parses all its child nodes normally, since
    *      the child branches are independent.
    *
    * Then, depending on the node type, it returns a function and a lookahead structure. The
    * lookahead structure contains the current lookahead entries, and may be combined with other
    * structures later on. The IDFunction will be used by other nodes to register new lookahead
    * entries, where it will describe the preconditions of that entry; As such, the function should
    * express if _this_ node is "done", as this is necessary in determining if some task in the
    * future may start.
    *   1. If our current node is a task (leaf node), then we create a new function; The function
    *      will return None if this task is not in the map which it receives as input, and
    *      Some(value) otherwise. The result of this is that when the function will receive a list
    *      of completed tasks, if this task is on the list then the function will indicate that the
    *      prerequires are met, and hence (when combined with other functions from other nodes) this
    *      function can be used to describe the prerequisites of future tasks.
    *   1. If our current node is a Then, we only need to return the IDFunction of the right branch,
    *      since the left branch was already considered when parsing the right branch. For example,
    *      if you had a flow [A THEN B THEN C], we want to express that A is a prerequisite of B,
    *      and B is a prerequisite of C. It is unnecessary to say that A is a prerequisite of C
    *      since it is already a prerequisite of B.
    *   1. If our current node is an And, we need to combine the functions of all the child nodes.
    *      If all the child nodes are "complete" then this node is complete, hence if any child
    *      function returns None, this function should also return None. Otherwise, the maximum
    *      value of the child functions is returned, since tasks that come after an And may only
    *      begin once all of the previous tasks have finished.
    *   1. If our current node is an Or, the child node functions are also combined in a similar way
    *      to Ands, but this time we return the minimum value of the child functions, since any task
    *      that comes after an Or may begin as soon as any of the branches in an Or are completed.
    *
    * It might be easier to picture this algorithim when given some examples. Please refer to the
    * wiki for examples and more detailed explanations.
    *
    * @param flow
    *   The flow to be parsed
    * @param extraFunction
    *   an optional function which describes the current preconditions for lookahead (if any). @see
    *   [[Lookahead.+]]
    * @param lookaheadStructure
    *   The [[Lookahead]] built so far.
    * @return
    *   A function that describes the precondition of this node, and the current lookahead
    *   structure.
    */
  protected def parseFlow(
      flow: Flow,
      extraFunction: Option[IDFunction],
      lookaheadStructure: Lookahead
  ): (IDFunction, Lookahead) = {
    flow match {
      case NoTask => ((_: Map[UUID, Long]) => (Some(Long.MinValue)), NoLookahead)
      case FlowTask(someTask) => {
        val id = someTask.id.getOrElse(UUID.randomUUID)
        val s = extraFunction.map( fn => lookaheadStructure + (fn, someTask.withID(id)) ).getOrElse(lookaheadStructure)
        ((m: Map[UUID, Long]) => (m.get(id)), s) // TODO f.id?
      }
      case Then(left, right) => {
        val (fn, l) = parseFlow(left, extraFunction, lookaheadStructure)
        parseFlow(right, Some(fn), l)
      }
      case And(left, right) => {
        val functions = Seq(
          parseFlow(left, extraFunction, lookaheadStructure),
          parseFlow(right, extraFunction, lookaheadStructure)
        )
        (
          (m) => {
            val results = functions map (_._1(m))
            if results.contains(None) then None else results.max
          },
          functions.map(_._2).fold(NoLookahead) { (a, b) => a `and` b }
        )
      }
<<<<<<< HEAD
      case f: Or => {
        val functions = Seq(
          parseFlow(f.left, extraFunction, lookaheadStructure),
          parseFlow(f.right, extraFunction, lookaheadStructure)
        )
        (
          (m) => {
            val results = functions.map(_._1(m)).flatten
            results.headOption
          },
          functions.map(_._2).fold(NoLookahead) { (a, b) => a `and` b }
        )
      }
=======
>>>>>>> 3492540b
    }
  }
}

case class FlowSimulationGenerator(baseName: String, flow: Flow) extends SimulationGenerator {

  override def build(manager: Manager, count: Int): Simulation = {
    val name = baseName + count.toString()
    new FlowSimulation(name, manager, flow.copy())
  }
}<|MERGE_RESOLUTION|>--- conflicted
+++ resolved
@@ -304,22 +304,6 @@
           functions.map(_._2).fold(NoLookahead) { (a, b) => a `and` b }
         )
       }
-<<<<<<< HEAD
-      case f: Or => {
-        val functions = Seq(
-          parseFlow(f.left, extraFunction, lookaheadStructure),
-          parseFlow(f.right, extraFunction, lookaheadStructure)
-        )
-        (
-          (m) => {
-            val results = functions.map(_._1(m)).flatten
-            results.headOption
-          },
-          functions.map(_._2).fold(NoLookahead) { (a, b) => a `and` b }
-        )
-      }
-=======
->>>>>>> 3492540b
     }
   }
 }
