--- conflicted
+++ resolved
@@ -220,13 +220,8 @@
 }
 
 /**
-<<<<<<< HEAD
-  * A [[com.workflowfm.proter.events.ResultHandler ResultHandler]] that collects simulation metrics to a [[SimMetricsAggregator]].
-  *
-=======
   * A [[ResultHandler]] that collects simulation metrics to a [[SimMetricsAggregator]].
   * 
->>>>>>> e7a2f451
   * Returns the [[SimMetricsAggregator]] with all the data as a result when done.
   * 
   * Outputs the result using an (optional) [[SimMetricsOutput]].
