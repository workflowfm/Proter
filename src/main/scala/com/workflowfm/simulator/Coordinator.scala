--- conflicted
+++ resolved
@@ -72,11 +72,6 @@
     */
   val waiting: Map[ActorRef, List[UUID]] = Map[ActorRef, List[UUID]]()
 
-<<<<<<< HEAD
-  val waitingForTask: HashSet[UUID] = HashSet[UUID]()
-
-  /** Set of simulation names that are running, i.e. they have already started but not finished. */
-=======
   /** Set of simulation names that are running, i.e. they have already started but not finished. */
   /** 
     * Set of simulation names that are running.
@@ -84,7 +79,6 @@
     * @todo TODO update for task-acking
     * @group simulations
     */
->>>>>>> 05eed81d
   val simulations: HashSet[String] = HashSet[String]()
 
   /** 
@@ -171,16 +165,13 @@
         eventsToHandle foreach releaseResources
         // Handle the event
         eventsToHandle foreach handleCEvent
-
-        //tell each simulation the coordinator is done for this tick
-        waiting map {x=> x ! SimulationActor.CoordinatorDone }
       }
 
     }
     else if (tasks.isEmpty && simulations.isEmpty) {
       publish(EDone(self, time))
 
-    } else if (waitingForTask.isEmpty && !tasks.isEmpty) { // this may happen if handleCEvent fails //TODO
+    } else if (waiting.isEmpty && !tasks.isEmpty) { // this may happen if handleCEvent fails
       allocateTasks()
       tick()
     } //else {
@@ -378,10 +369,6 @@
     * @param ack
     */
   protected def ackTasks(actor: ActorRef, ack: Seq[UUID]) {
-<<<<<<< HEAD
-    ack map { x=> ackTask(x) }
-    actor ! Unit
-=======
     log.debug(s"[COORD:$time] Ack [${actor.path.name}]: $ack")
     waiting.get(actor) match {
       case None => log.warning(s"[COORD:$time] Unexpected tasks acknowledged by ${actor.path.name}: $ack")
@@ -390,7 +377,6 @@
         ready(actor)
       }
     }
->>>>>>> 05eed81d
   }
 
   /**
@@ -402,10 +388,6 @@
     log.debug(s"[COORD:$time] Ack ALL [${actor.path.name}]")
     waiting -= actor
     ready(actor)
-  }
-
-  protected def waitForAck(actor:ActorRef, id: UUID) {
-    waitingForTask += id
   }
 
 /**
@@ -509,15 +491,6 @@
   * @param actor The [[akka.actor.ActorRef]] of the [[SimulationActor]] that is ready.
   */
   protected def ready(actor: ActorRef): Unit = {
-<<<<<<< HEAD
-    waiting -= actor
-    log.debug(s"[COORD:$time] Waiting: ${waiting map (_.path.name)}")
-    // Are all actors ready?
-    if (waitingForTask.isEmpty && waiting.isEmpty) {
-      allocateTasks()
-      println("TICK")
-      tick()
-=======
     // Is there at least one task to wait for?
     waiting.get(actor).flatMap(_.headOption) match {
       case Some(_) => Unit
@@ -530,7 +503,6 @@
           tick()
         }
       }
->>>>>>> 05eed81d
     }
   }
 
@@ -572,16 +544,11 @@
     case Coordinator.AddResources(r) => r foreach addResource
       
     case Coordinator.AddTasks(l) => addTasks(sender, l)
-<<<<<<< HEAD
-    case Coordinator.AckTasks(ack) => ackTasks(sender,ack) //TODO
-    case Coordinator.WaitForAck(ack) => waitForAck(sender,ack)
-=======
     case Coordinator.AddTask(id, generator, resources) => addTask(id, generator, resources)
 
     case Coordinator.AckTasks(ack) => ackTasks(sender, ack)
     case Coordinator.SimReady => ackAll(sender)
 
->>>>>>> 05eed81d
     case Coordinator.WaitFor(actor) => waitFor(actor)
     case Coordinator.SimStarted(name) => startSimulation(name, sender)
     case Coordinator.SimDone(name, result) => result match {
@@ -692,10 +659,6 @@
 
 //  * @todo TODO update for task-acking
   case class AckTasks(ack: Seq[UUID])
-<<<<<<< HEAD
-  case class WaitForAck(ack: UUID)
-  case object AckTask
-=======
 
 //  * @todo TODO update for task-acking
   case object SimReady
@@ -704,7 +667,6 @@
   * Message from a [[SimulationActor]] to wait for it before proceeding.
   * @group simulations
   */
->>>>>>> 05eed81d
   case class WaitFor(actor: ActorRef)
 
 /**
