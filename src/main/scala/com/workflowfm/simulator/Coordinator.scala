package com.workflowfm.simulator

import akka.actor._
import akka.event.LoggingReceive
import akka.util.Timeout
import akka.pattern.ask
import com.workflowfm.simulator.events._
import scala.concurrent.duration._
import com.workflowfm.simulator.metrics._
import scala.collection.mutable.{ HashSet, Map, PriorityQueue, Queue, SortedSet }
import scala.concurrent.{ Await, ExecutionContext, Promise }
import scala.util.{ Failure, Success, Try }
import java.util.UUID
import uk.ac.ed.inf.ppapapan.subakka.HashSetPublisher

/**
  * Provides coordination for discrete event simulation of multiple asynchronous simulations.
  *
  * @groupname tasks Managing tasks
  * @groupname simulations Managing simulations
  * @groupname resources Managing resources
  * @groupname toplevel Top level
  *
  * @param scheduler The [[Scheduler]] responsible for task allocation at any given time.
  * @param startingTime The starting timestamp of the entire simulation.
  */
class Coordinator(
    scheduler: Scheduler,
    startingTime: Long
) extends HashSetPublisher[Event] {

  /**
    * Discrete Events that need to be handled.
    * @group toplevel
    */
  sealed trait CEvent extends Ordered[CEvent] {
    /** The timestamp of the event */
    def time: Long

    /** Events need to be ordered based on their timestamp. */
    def compare(that: CEvent) = {
      that.time.compare(time)
    }
  }

  /**
    * Event fired when a [[Task]] has finished.
    * @group tasks
    * @param time The timestamp of the event
    * @param task The [[Task]] that was finished.
    */
  case class FinishingTask(override val time: Long, task: Task) extends CEvent

  /**
    * Event fired when a simulation needs to start.
    * @group simulations
    * @param time The timestamp of the event
    * @param simulation The actor reference to the [[Simulation]] that needs to start.
    */
  case class StartingSim(override val time: Long, simulation: ActorRef) extends CEvent

  /**
    * Map of the available [[TaskResource]]s
    * @group resources
    */
  val resourceMap: Map[String, TaskResource] = Map[String, TaskResource]()

  /**
    * Map of [[Task]] UUIDs we expect to be acknowledged by each [[Simulation]] actor before we can progress time.
    * 
    * Each [[Simulation]] actor is given a chance to react individually to each associated [[Task]] that was completed.
    * 
    * An empty list as a value means we still need to wait for some action by the actor, without it being asssociated to a
    * particular [[Task]].
    * 
    * @group simulations
    */
  val waiting: Map[ActorRef, List[UUID]] = Map[ActorRef, List[UUID]]()

  /**
    * Set of simulation names that are running.
    * i.e. they have already started but not finished.
    * @group simulations
    */
  val simulations: HashSet[String] = HashSet[String]()

  /**
    * [[scala.collection.mutable.PriorityQueue PriorityQueue]] of discrete [[CEvent]]s to be processed,
    * ordered by (future) timestamp.
    * @group toplevel
    */
  val events = new PriorityQueue[CEvent]()

  /**
    * The current virtual time.
    * @group toplevel
    */
  var time = startingTime

  /**
    * Add a new [[TaskResource]] the our map of available resources.
    * @group resources
    * @param r The [[TaskResource]] to be added.
    */
  def addResource(r: TaskResource) = if (!resourceMap.contains(r.name)) {
    publish(EResourceAdd(self, time, r.name, r.costPerTick))
    resourceMap += r.name -> r
  }

  /**
    * Extract all [[CEvent]]s in the queue that need to be processed in a given timestamp.
    * Sequentially builds a [[scala.collection.immutable.Seq Seq]].
    * At the same time it dequeues the events from the event queue.
    * @group toplevel
    * @param t The given timestamp to look out for. We assume it is less than or equal to
    *          the timestamp of the first [[CEvent]] in the queue.
    */
  protected def dequeueEvents(t: Long): Seq[CEvent] = {
    val elems = scala.collection.immutable.Seq.newBuilder[CEvent]
    while (events.headOption.exists(_.time == t)) {
      elems += events.dequeue
    }
    elems.result()
  }

  /**
    * Progress virtual time by processing the next [[CEvent]] in the queue.
    * This is called when we are done waiting for any simulations to respond.
    * We take the first event from the queue and then use [[dequeueEvents]] to get
    * all events with the same timestamp.
    *
    * First, [[releaseResources]] releases all resources that are no longer in use.
    * It is useful to do this before notifying task completion to ensure all simulations can know the
    * correct state of the resources if they need to.
    *
    * We then handle the events with [[handleCEvent]].
    * If there are no events, no tasks to run, and all simulations have finished, the whole
    * simulation is done, so we publish [[com.workflowfm.simulator.events.EDone EDone]].
    * If there are no events and no simulations to wait for, but there are still tasks to run, we
    * attempt to allocate and run them. This may happen if something breaks when handling a previous
    * event.
    *
    * @group toplevel
    */
  protected def tick(): Unit = {
    // Are events pending?
    if (!events.isEmpty) {
      // Grab the first event
      val firstEvent = events.head

      // Did we somehow go past the event time? This should never happen.
      if (firstEvent.time < time) {
        publish(EError(self, time, s"Unable to handle past event for time: [${firstEvent.time}]"))
      } else {
        // Jump ahead to the event time. This is a priority queue so we shouldn't skip any events
        time = firstEvent.time

        // Dequeue all the events that need to happen now
        val eventsToHandle = dequeueEvents(firstEvent.time)

        // Release all resources from finished tasks before you notify anyone
        eventsToHandle foreach releaseResources
        // Handle the event
        eventsToHandle foreach handleCEvent
      }

    } else if (scheduler.noMoreTasks() && simulations.isEmpty) {
      publish(EDone(self, time))

    } else if (waiting.isEmpty && !scheduler.noMoreTasks()) { // this may happen if handleCEvent fails
      allocateTasks()
      tick()
    } //else {
    //publish(EError(self, time, "No tasks left to run, but simulations have not finished."))
    //}
  }

  /**
    * Allocates the tasks due to start next to their resources.
    * Asks the [[Scheduler]] to determine what tasks need to start next.
    * Removes each of them from the queue and runs them using [[startTask]].
    * @group resources
    */
  protected def allocateTasks() = {
    // Assign the next tasks
    scheduler.getNextTasks(time, resourceMap).foreach { task =>
      scheduler.removeTask(task)
      startTask(task)
    }
  }

  /**
    * Releases any resources that are not longer used based on the given event.
    * If the provided event is a [[FinishingTask]] event, i.e. a [[Task]] just finished,
    * this means the resources used by that [[Task]] can now be released.
    * Other [[CEvent]]s are just ignored.
    *
    * @group resources
    * @param event The [[CEvent]] that potentially released resources.
    */
  protected def releaseResources(event: CEvent) = {
    event match {
      case FinishingTask(t, task) if (t == time) =>
        // Unbind the resources
        task.taskResources(resourceMap).foreach(detach)
      case _ => Unit
    }
  }

  /**
    * Processes a [[CEvent]].
    *
    * - [[FinishingTask]] means a task finished and we need to stop it with [[stopTask]].
    * - [[StartingSim]] means a simulation needs to start and we do this with [[startSimulation]].
    *
    * @group toplevel
    * @param event The [[CEvent]] to process.
    */
  protected def handleCEvent(event: CEvent) = {
    log.debug(s"[COORD:$time] Event!")
    event match {
      // A task is finished
      case FinishingTask(t, task) if (t == time) => stopTask(task)

      // A simulation (workflow) is starting now
      case StartingSim(t, sim) if (t == time) => startSimulation(sim)

      case _ => publish(EError(self, time, s"Failed to handle event: $event"))
    }
  }

  /**
    * Add a new simulation to be run.
    *
    * @group simulations
    * @param t The timestamp when the simulation needs to start. Must be greater or equal to the current
    *          time.
    * @param actor The reference to the [[Simulation]] corresponding to the simulation.
    */
  protected def addSimulation(t: Long, actor: ActorRef) = {
    publish(ESimAdd(self, time, actor.toString(), t))
    if (t >= time) events += StartingSim(t, actor)
  }

  /**
    * Adds multiple simulations at the same time.
    * This is equivalent to mapping [[addSimulation]] over the given sequence, but more efficient.
    *
    * @group simulations
    * @param sims A sequence of pairs, each consisting of a starting timestamp and a
    * reference to a [[Simulation]]. Timestamps must be greater or equal to the current time.
    */
  protected def addSimulations(sims: Seq[(Long, ActorRef)]) = {
    events ++= sims.flatMap {
      case (t, actor) => {
          publish(ESimAdd(self, time, actor.toString(), t))
        }
        if (t >= time)
          Some(StartingSim(t, actor))
        else
          None
    }
  }

  /**
    * Start a simulation via the reference to its [[Simulation]].
    * Once the simulation starts, we exect to hear from it in case it wants to add some [[Task]]s.
    * We therefore add it to the waiting queue.
    *
    * @group simulations
    * @param simActor The [[akka.actor.ActorRef]] of the [[Simulation]].
    */
  protected def startSimulation(simActor: ActorRef) = {
    waiting += simActor -> List()
    simActor ! Simulation.Start
  }

  /**
    * @todo fix this documentation
    *
    * @group simulations
    * @param name The name of the simulation.
    */
  protected def simulationStarted(name: String): Unit = {
    publish(ESimStart(self, time, name))
    simulations += name
  }

  /**
    * Stops a simulation when it is done.
    * Removes the simulation from the list of running simulations.
    * Publishes a [[com.workflowfm.simulator.events.ESimEnd ESimEnd]].
    * Calls [[ready]] to handle the fact that we no longer need to wait for this simulation.
    *
    * @group simulations
    * @param name The name of the completed simulation.
    * @param result A string representation of the output of the simulation.
    * @param actor The [[akka.actor.ActorRef]] of the corresponding [[Simulation]].
    */
  protected def stopSimulation(name: String, result: String, actor: ActorRef) = {
    simulations -= name
    waiting -= actor
    scheduler.removeLookaheadObject(actor)
    publish(ESimEnd(self, time, name, result))
    log.debug(s"[COORD:$time] Finished: [${actor.path.name}]")
    ready(actor)
  }

  /**
    * Adds new [[Task]]s for a simulation.
    * Calls [[addTask]] for each [[Task]] to be generated.
    * Calls [[ready]] to handle the fact that we no longer need to wait for this simulation.
    *
    * @group tasks
    * @param actor The [[akka.actor.ActorRef]] of the [[Simulation]] that needs to generate the tasks.
    * @param l The list of tasks to be generated, each represented by a triplet with its unique ID,
    *          [[TaskGenerator]] and list of [[TaskResource]] names that need to be used.
    */
  protected def addTasks(actor: ActorRef, l: Seq[TaskGenerator]) {
    l foreach addTask
  }

  /**
    * Adds a single new [[Task]].
    *
    * - Uses [[TaskGenerator.create]] to create the [[Task]], which will now have a fixed duration and cost.
    *
    * - Calculates the cost of the involved resources by adding the [[TaskResource.costPerTick]]
    * multipled by the [[Task.duration]]. Adds this to the [[Task.cost]].
    * This is done at runtime instead of at creation time to support variable resources.
    *
    * - Publishes a [[com.workflowfm.simulator.events.ETaskAdd ETaskAdd]].
    *
    * - If the task does not require any resources, it is started immediately using [[startTask]].
    * Otherwise, we add it to the queue of [[Task]]s.
    *
    * @group tasks
    * @param gen The [[TaskGenerator]] that will generate the [[Task]].
    */
  protected def addTask(gen: TaskGenerator) {
    // Create the task
    val t: Task = gen.create(time, sender)

    // Calculate the cost of all resource usage. We only know this now!
    val resourceCost = (0L /: t.taskResources(resourceMap)) {
      case (c, r) => c + r.costPerTick * t.duration
    }
    t.addCost(resourceCost)

    publish(ETaskAdd(self, time, t))

    if (gen.resources.length > 0)
<<<<<<< HEAD
      tasks += t
=======
      scheduler.addTask(t)
>>>>>>> 58b2f762
    else
      // if the task does not require resources, start it now
      startTask(t)

    //sender() ! Coordinator.AckTask(t) //uncomment this to acknowledge AddTask
  }

  /**
    * Acknowledges that a [[Simulation]] actor has finished reacting to some associated [[Task]]s.
    *
    * Throws a warning if we were not waiting on that actor at all.
    * @group tasks
    * @param actor The [[Simulation]] actor.
    * @param ack The sequence of [[Task]] UUIDs being acknowledged.
    */
  protected def ackTasks(actor: ActorRef, ack: Seq[UUID]) {
    log.debug(s"[COORD:$time] Ack [${actor.path.name}]: $ack")
    waiting.get(actor) match {
      case None =>
        log.warning(s"[COORD:$time] Unexpected tasks acknowledged by ${actor.path.name}: $ack")
      case Some(l) => {
        waiting.update(actor, l.diff(ack))
        ready(actor)
      }
    }
  }

  /**
    * Acknowledges that a [[Simulation]] actor has finished processing everything.
    * 
    * Removes the actor from the waiting list completely, without the need to
    * acknowledge individual [[Task]]s.
    * 
    * @group simulations
    * @param actor The [[Simulation]] actor that is done.
    */
  protected def ackAll(actor: ActorRef) {
    log.debug(s"[COORD:$time] Ack ALL [${actor.path.name}]")
    waiting -= actor
    ready(actor)
  }

  /**
    * Start a [[Task]] at the current timestamp.
    * A [[Task]] is started when scheduled, meaning all the [[TaskResource]]s it needs are available
    * and it is the highest priority [[Task]] in the queue for those [[TaskResource]]s.
    *
    * - Publishes a [[com.workflowfm.simulator.events.ETaskAdd ETaskAdd]].
    *
    * - Calls [[TaskResource.startTask]] for each involved [[TaskResource]] to attach this [[Task]]
    * to them. Publishes a [[com.workflowfm.simulator.events.ETaskAttach ETaskAttach]] for each successful attachment.
    * Otherwise publishes an appropriate [[com.workflowfm.simulator.events.EError EError]]. The latter would
    * only happen if the [[Scheduler]] tried to schedule a [[Task]] to a busy [[TaskResource]].
    *
    * - Creates a [[FinishingTask]] event for this [[Task]] based on its duration, and adds it to
    * the even queue.
    *
    * @group tasks
    * @param task The [[Task]] to be started.
    */
  protected def startTask(task: Task) {
    publish(ETaskStart(self, time, task))
    // Mark the start of the task in the metrics
    task.taskResources(resourceMap) map { r =>
      // Bind each resource to this task
      r.startTask(task, time) match {
        case None =>
          publish(ETaskAttach(self, time, task, r.name))
        case Some(other) =>
          publish(
            EError(
              self,
              time,
              s"Tried to attach task [${task.name}](${task.simulation}) to [${r.name}], but it was already attached to [${other.name}](${other.simulation}) "
            )
          )
      }
    }
    // Generate a FinishTask event to be triggered at the end of the event
    events += FinishingTask(time + task.duration, task)
  }

  /**
    * Adds a simulation to the waiting list.
    * We will wait for that simulation to send tasks or finish before we progress time.
    * This is used when a simulation wants to react externally to events from another simulation.
    *
    * Other events that warrant waiting for a simulation to react do not call this method, but
    * add the simulation to the waiting list on their own.
    *
    * @group simulations
    * @param actor The reference to the [[Simulation]] we need to wait for.
    */
  protected def waitFor(actor: ActorRef, ack: ActorRef) {
    waiting += actor -> List()
    log.debug(s"[COORD:$time] Wait requested: ${actor.path.name}")
    ack ! Simulation.AckWait
  }

  /**
    * Detaches the task attached to the given [[TaskResource]].
    * A wrapper of [[TaskResource.finishTask]] that
    * publishes a [[com.workflowfm.simulator.events.ETaskDetach ETaskDetach]].
    *
    * @group resources
    * @param r The [[TaskResource]] to free up.
    */
  protected def detach(r: TaskResource) = {
    r.finishTask(time) match {
      case None => Unit
      case Some(task) => publish(ETaskDetach(self, time, task, r.name))
    }
  }

  /**
    * Handles a [[Task]] that has just finished.
    * - Adds the corresponding [[Simulation]] reference to the waiting list as we
    * expect it to react to the task finishing.
    *
    * - Publishes a [[com.workflowfm.simulator.events.ETaskDone ETaskDone]].
    *
    * - Notifies the [[Simulation]] that its [[Task]] has finished.
    *
    * Note that resources are detached before this in [[tick]] using [[releaseResources]].
    *
    * @group tasks
    * @param task The [[Task]] that needs to be stopped.
    */
  protected def stopTask(task: Task) {
    waiting.get(task.actor) match {
      case None => waiting += task.actor -> List(task.id)
      case Some(l) => waiting.update(task.actor, task.id :: l)
    }
    log.debug(s"[COORD:$time] Waiting post-task: ${task.actor.path.name}")
    publish(ETaskDone(self, time, task))
    task.actor ! Simulation.TaskCompleted(task, time)
  }

  /**
    * Reacts to the fact that we no longer need to wait for a simulation.
    * This can happen when the simulation has finished or has added its new tasks.
    * We remove it from the waiting queue and then check if the waiting queue is empty.
    * If it is, we can progress time. First, we allocate new tasks, because some of them
    * may be able to start immediately. We then progress time with [[tick]].
    *
    * @group simulations
    * @param actor The [[akka.actor.ActorRef ActorRef]] of the [[Simulation]] that is ready.
    */
  protected def ready(actor: ActorRef): Unit = {
    // Is there at least one task to wait for?
    waiting.get(actor).flatMap(_.headOption) match {
      case Some(_) => Unit
      case _ => {
        waiting -= actor
        log.debug(s"[COORD:$time] Waiting: ${waiting.keys.map(_.path.name)}")
        // Are all actors ready?
        if (waiting.isEmpty) {
          allocateTasks()
          tick()
        }
      }
    }
  }

  /**
    * Starts the entire simulation scenario.
    * @group toplevel
    */
  def start() = {
    publish(EStart(self))
    tick()
  }

  /**
    * Checks if a given [[com.workflowfm.simulator.events.Event Event]] in the output stream is the final one.
    * Causes the stream to shutdown after [[com.workflowfm.simulator.events.EDone EDone]] is published.
    *
    * @group toplevel
    * @param e The [[com.workflowfm.simulator.events.Event Event]] to check.
    * @return true if it is a [[com.workflowfm.simulator.events.EDone EDone]], otherwise false.
    */
  override def isFinalEvent(e: Event) = e match {
    case EDone(_, _) => true
    case _ => false
  }

  /**
    * Defines the [[Receive]] behaviour related to the coordination of the simulations.
    *
    * @group toplevel
    * @return The [[Receive]] behaviour.
    */
  def receiveBehaviour: Receive = {
    case Coordinator.AddSim(t, s) => addSimulation(t, s)
    case Coordinator.AddSims(l) => addSimulations(l)
    case Coordinator.AddSimNow(s) => addSimulation(time, s)
    case Coordinator.AddSimsNow(l) => addSimulations(l.map((time, _)))

    case Coordinator.AddResource(r) => addResource(r)
    case Coordinator.AddResources(r) => r foreach addResource

    case Coordinator.AddTasks(l) => addTasks(sender, l)
    case Coordinator.AddTask(generator) => addTask(generator)

    case Coordinator.AckTasks(ack) => ackTasks(sender, ack)
    case Coordinator.SimReady => ackAll(sender)

    case Coordinator.WaitFor(actor) => waitFor(actor, sender())
    case Coordinator.SimStarted(name) => simulationStarted(name)
    case Coordinator.SimDone(name, result) =>
      result match {
        case Success(res) => {
          stopSimulation(name, res.toString, sender)
        }
        case Failure(ex) => {
          stopSimulation(name, ex.getLocalizedMessage, sender)
          ex.printStackTrace()
        }
      }
    case Coordinator.Start => start()
    case Coordinator.Ping => sender() ! Coordinator.Time(time)

    case Coordinator.SetSchedulerLookaheadObject(obj) => scheduler.setLookaheadObject(sender(),obj) //put this in simRady and ackTasks etc
  }

  /**
    * Defines the complete [[Receive]] behaviour of the actor as a publisher and coordinator.
    *
    * @group toplevel
    * @return The [[Receive]] behaviour.
    */
  override def receive = LoggingReceive { publisherBehaviour orElse receiveBehaviour }
}

/**
  * Companion object for [[Coordinator]].
  * Includes some of the actor messages that can be received and sent.
  *
  * @groupname simulations Interaction with a Simulation
  * @groupdesc simulations Messages exchanged with a [[Simulation]].
  * @groupprio simulations 2
  * @groupname toplevel General Interaction
  * @groupprio toplevel 1
  */
object Coordinator {
  /**
    * Message to start the entire simulation.
    * @group toplevel
    */
  case object Start

  /**
    * Message to retrieve the current (virtual) time.
    * @group toplevel
    */
  case object Ping

  /**
    * Response to [[Ping]] with current (virtual) time.
    * @group toplevel
    */
  case class Time(time: Long)

  /**
    * Message to add a simulation.
    * @group toplevel
    */
  case class AddSim(t: Long, actor: ActorRef)
  /**
    * Message to add a list of simulations.
    * @group toplevel
    */
  case class AddSims(l: Seq[(Long, ActorRef)])
  /**
    * Message to add a simulation due to start right now.
    * @group toplevel
    */
  case class AddSimNow(actor: ActorRef)
  /**
    * Message to add a list of simulations due to start right now.
    * @group toplevel
    */
  case class AddSimsNow(l: Seq[ActorRef])

  /**
    * Message to add a [[TaskResource]].
    * @group toplevel
    */
  case class AddResource(r: TaskResource)
  /**
    * Message to add a list of [[TaskResource]]s.
    * @group toplevel
    */
  case class AddResources(l: Seq[TaskResource])

  /**
    * Message from a [[Simulation]] that the simulation has started.
    * @group simulations
    */
  case class SimStarted(name: String)
  /**
    * Message from a [[Simulation]] that it has finished, with its output.
    * @group simulations
    */
  case class SimDone(name: String, result: Try[Any])

  /**
    * Message from a [[Simulation]] to add a new task.
    * @group simulations
    */
  case class AddTask(generator: TaskGenerator)

  /**
    * Message from a [[Simulation]] to add new tasks.
    * @group simulations
    */
  case class AddTasks(l: Seq[TaskGenerator])

  /**
    * Message from a [[Simulation]] to acknowledge having processed finished tasks.
    * @group simulations
    */
  case class AckTasks(ack: Seq[UUID])

  /**
    * Message from a [[Simulation]] to acknowledge having finished all processing.
    * @group simulations
    */
  case object SimReady

  /**
    * Message from a [[Simulation]] to wait for it before proceeding.
    * @group simulations
    */
  case class WaitFor(actor: ActorRef)

  //todo document
  case class SetSchedulerLookaheadObject(o: LookaheadStructure)

  /**
    * Creates properties for a [[Coordinator]] actor.
    *
    * @param scheduler The [[Scheduler]] to be used.
    * @param startingTime The starting time of the entire simulation.
    * @return
    */
  def props(
      scheduler: Scheduler,
      startingTime: Long = 0L
  ): Props = Props(new Coordinator(scheduler, startingTime))
}<|MERGE_RESOLUTION|>--- conflicted
+++ resolved
@@ -350,11 +350,7 @@
     publish(ETaskAdd(self, time, t))
 
     if (gen.resources.length > 0)
-<<<<<<< HEAD
-      tasks += t
-=======
       scheduler.addTask(t)
->>>>>>> 58b2f762
     else
       // if the task does not require resources, start it now
       startTask(t)
