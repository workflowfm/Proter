package com.workflowfm.simulator

import akka.actor._
import akka.event.LoggingReceive
import akka.util.Timeout
import akka.pattern.ask
import com.workflowfm.simulator.events._
import scala.concurrent.duration._
import com.workflowfm.simulator.metrics._
import scala.collection.mutable.{ HashSet, Map, PriorityQueue, Queue, SortedSet }
import scala.concurrent.{ Await, ExecutionContext, Promise }
import scala.util.{ Failure, Success, Try }
import java.util.UUID
import uk.ac.ed.inf.ppapapan.subakka.HashSetPublisher
import scala.annotation.tailrec

/**
  * Provides coordination for discrete event simulation of multiple asynchronous simulations.
  *
  * @groupname tasks Managing tasks
  * @groupname simulations Managing simulations
  * @groupname resources Managing resources
  * @groupname toplevel Top level
  *
  * @param scheduler The [[Scheduler]] responsible for task allocation at any given time.
  * @param startingTime The starting timestamp of the entire simulation.
  */
class Coordinator(
    scheduler: Scheduler,
    startingTime: Long
) extends HashSetPublisher[Event] {

  /**
    * Map of the available [[TaskResource]]s
    * @group resources
    */
  val resourceMap: Map[String, TaskResource] = Map[String, TaskResource]()

  /**
    * Map of [[Task]] UUIDs we expect to be acknowledged by each [[Simulation]] actor before we can progress time.
    *
    * Each [[Simulation]] actor is given a chance to react individually to each associated [[Task]] that was completed.
    *
    * An empty list as a value means we still need to wait for some action by the actor, without it being asssociated to a
    * particular [[Task]].
    *
    * @group simulations
    */
  val waiting: Map[ActorRef, List[UUID]] = Map[ActorRef, List[UUID]]()

  /**
    * Set of simulation names that are running.
    * 
    * i.e. they have already started but not finished.
    * @group simulations
    */
  val simulations: Map[String, ActorRef] = Map[String, ActorRef]()

  /**
    * [[scala.collection.mutable.PriorityQueue PriorityQueue]] of [[DiscreteEvent]]s to be processed,
    * ordered by (future) timestamp.
    * @group toplevel
    */
  val events: PriorityQueue[DiscreteEvent] = new PriorityQueue[DiscreteEvent]()(Ordering[DiscreteEvent].reverse) 

  /**
    * [[scala.collection.mutable.HashSet HashSet]] of [[Task]] IDs that have been aborted.
    * 
    * This allows us to skip [[FinishingTask]] events for aborted tasks. We cannot remove those 
    * events from the middle of the priority queue, so this is a computationally cheap way
    * to handle this.
    * 
    * @group tasks
    */
  val abortedTasks: HashSet[UUID] = HashSet()

  /**
    * The current virtual time.
    * @group toplevel
    */
  var time: Long = startingTime

  /**
    * Add a new [[TaskResource]] the our map of available resources.
    * @group resources
    * @param r The [[TaskResource]] to be added.
    */
  def addResource(r: TaskResource) = if (!resourceMap.contains(r.name)) {
    publish(EResourceAdd(self, time, r.name, r.costPerTick))
    resourceMap += r.name -> r
  }

  /**
    * Extract all [[DiscreteEvent]]s in the queue that need to be processed in a given timestamp.
    * 
    * Sequentially builds a [[scala.collection.immutable.Seq Seq]].
    * At the same time it dequeues the events from the event queue.
    * 
    * @group toplevel
    * @param t The given timestamp to look out for. We assume it is less than or equal to
    *          the timestamp of the first [[DiscreteEvent]] in the queue.
    */
  protected def dequeueEvents(t: Long): Seq[DiscreteEvent] = {
    val elems = scala.collection.immutable.Seq.newBuilder[DiscreteEvent]
    while (events.headOption.exists(_.time == t)) {
      elems += events.dequeue
    }
    elems.result()
  }

  /**
    * Progress virtual time by processing the next [[DiscreteEvent]] in the queue.
    * 
    * This is called when we are done waiting for any simulations to respond.
    * We take the first event from the queue and then use [[dequeueEvents]] to get
    * all events with the same timestamp.
    *
    *  - First, [[releaseResources]] releases all resources that are no longer in use.
    *   It is useful to do this before notifying task completion to ensure all simulations can know the
    *   correct state of the resources if they need to.
    *  - We then handle the events with [[handleDiscreteEvent]].
    *  - If there are no events, no tasks to run, and all simulations have finished, the whole
    *   simulation is done, so we publish [[com.workflowfm.simulator.events.EDone EDone]].
    *  - If there are no events and no simulations to wait for, but there are still tasks to run, we
    *   attempt to allocate and run them. This may happen if something breaks when handling a previous
    *   event.
    *
    * @group toplevel
    */
  @tailrec
  final protected def tick(): Unit = {
    // Are events pending?
    if (!events.isEmpty) {
      // Grab the first event
      val firstEvent = events.head

      // Did we somehow go past the event time? This should never happen.
      if (firstEvent.time < time) {
        publish(EError(self, time, s"Unable to handle past event for time: [${firstEvent.time}]"))
      } else {
        // Jump ahead to the event time. This is a priority queue so we shouldn't skip any events
        time = firstEvent.time

        // Dequeue all the events that need to happen now
        val eventsToHandle = dequeueEvents(firstEvent.time)

        // Release all resources from finished tasks before you notify anyone
        eventsToHandle foreach releaseResources
        // Handle the event
        eventsToHandle foreach handleDiscreteEvent

        // If we are not waiting for anything, continue
        if (waiting.isEmpty) tick()
      }

    } else if (scheduler.noMoreTasks() && simulations.isEmpty) {
      stop()
    } else if (waiting.isEmpty && !scheduler.noMoreTasks()) { // this may happen if handleDiscreteEvent fails
      allocateTasks()
      tick()
    } //else {
    //publish(EError(self, time, "No tasks left to run, but simulations have not finished."))
    //}
  }

  /**
    * Allocates the tasks due to start next to their resources.
    * 
    * Asks the [[Scheduler]] to determine what tasks need to start next.
    * Removes each of them from the queue and runs them using [[startTask]].
    * 
    * @group resources
    */
  protected def allocateTasks() = {
    // Assign the next tasks
    scheduler.getNextTasks(time, resourceMap).foreach { task =>
      scheduler.removeTask(task)
      startTask(task)
    }
  }

  /**
    * Releases any resources that are not longer used based on the given event.
    * 
    * If the provided event is a [[FinishingTask]] event, i.e. a [[Task]] just finished,
    * this means the resources used by that [[Task]] can now be released.
    * 
    * Other [[DiscreteEvent]]s are just ignored.
    *
    * @group resources
    * @param event The [[DiscreteEvent]] that potentially released resources.
    */
  protected def releaseResources(event: DiscreteEvent) = {
    event match {
      case FinishingTask(t, task) if (t == time && !abortedTasks.contains(task.id)) =>
        // Unbind the resources
        task.taskResources(resourceMap).foreach(detach)
      case _ => Unit
    }
  }

  /**
    * Processes a [[DiscreteEvent]].
    *
    *  - [[FinishingTask]] means a task finished and we need to stop it with [[stopTask]].
    *  - [[StartingSim]] means a simulation needs to start and we do this with [[startSimulation]].
    *  - [[TimeLimit]] means we need to abort all simulations with [[abortAllSimulations]] and clear the queue.
    *
    * @group toplevel
    * @param event The [[DiscreteEvent]] to process.
    */
  protected def handleDiscreteEvent(event: DiscreteEvent) = {
    log.debug(s"[COORD:$time] Event!")
    event match {
      // A task is finished
      case FinishingTask(t, task) if (t == time) => 
        if (abortedTasks.contains(task.id)) abortedTasks -= task.id
        else stopTask(task)

      // A simulation (workflow) is starting now
      case StartingSim(t, sim) if (t == time) => startSimulation(sim)

      case TimeLimit(t) if (t == time) => {
        abortAllSimulations()
        events.clear()
        stop()
      }

      case _ => publish(EError(self, time, s"Failed to handle event: $event"))
    }
  }

  /**
    * Add a new simulation to be run.
    *
    * @group simulations
    * @param t The timestamp when the simulation needs to start. Must be greater or equal to the current
    *          time.
    * @param actor The reference to the [[Simulation]] corresponding to the simulation.
    */
  protected def addSimulation(t: Long, actor: ActorRef) = {
    publish(ESimAdd(self, time, actor.toString(), t))
    if (t >= time) events += StartingSim(t, actor)
  }

  /**
    * Adds multiple simulations at the same time.
    * 
    * This is equivalent to mapping [[addSimulation]] over the given sequence, but more efficient.
    *
    * @group simulations
    * @param sims A sequence of pairs, each consisting of a starting timestamp and a
    * reference to a [[Simulation]]. Timestamps must be greater or equal to the current time.
    */
  protected def addSimulations(sims: Seq[(Long, ActorRef)]) = {
    events ++= sims.flatMap {
      case (t, actor) => {
          publish(ESimAdd(self, time, actor.toString(), t))
        }
        if (t >= time)
          Some(StartingSim(t, actor))
        else
          None
    }
  }

  /**
    * Start a simulation via the reference to its [[Simulation]].
    * 
    * Once the simulation starts, we exect to hear from it in case it wants to add some [[Task]]s.
    * We therefore add it to the waiting queue.
    *
    * @group simulations
    * @param simActor The [[akka.actor.ActorRef]] of the [[Simulation]].
    */
  protected def startSimulation(simActor: ActorRef) = {
    waiting += simActor -> List()
    simActor ! Simulation.Start
  }

  /**
    * @todo fix this documentation
    *
    * @group simulations
    * @param name The name of the simulation.
    */
  protected def simulationStarted(name: String, actor: ActorRef): Unit = {
    publish(ESimStart(self, time, name))
    simulations += name -> actor
  }

  /**
    * Stops a simulation when it is done.
    * 
    *  - Removes the simulation from the list of running simulations.
    *  - Publishes a [[com.workflowfm.simulator.events.ESimEnd ESimEnd]].
    *  - Calls [[ready]] to handle the fact that we no longer need to wait for this simulation.
    *
    * @group simulations
    * @param name The name of the completed simulation.
    * @param result A string representation of the output of the simulation.
    * @param actor The [[akka.actor.ActorRef]] of the corresponding [[Simulation]].
    */
  protected def stopSimulation(name: String, result: String, actor: ActorRef) = {
    simulations -= name
    waiting -= actor
    scheduler.removeLookahead(actor)
    publish(ESimEnd(self, time, name, result))
    log.debug(s"[COORD:$time] Finished: [${actor.path.name}]")
    ready(actor)
  }

  /**
    * Stops/aborts a named simulation before it is done.
    * 
    * Looks up the simulation actor and then calls 
    * [[abortSimulation(name:String,actor:akka\.actor\.ActorRef)* abortSimulation]]. 
    * 
    * @group simulations
    * @param name The name of the simulation to abort.
    */
  protected def abortSimulation(name: String): Unit = {
    simulations.get(name).map { actor => abortSimulation(name, actor) }
  }

  /**
    * Stops/aborts a simulation before it is done.
    * 
    *  - Removes the simulation from the list of running simulations and from the waiting list.
    *  - Detaches all tasks of the simulation from the resources and adds them to the abort list.
    *  - Removes all queued tasks of the simulation from the scheduler.
    *  - Publishes a [[com.workflowfm.simulator.events.ESimEnd ESimEnd]].
    *  - Asks the simulation actor to stop.
    *  - Does '''not''' progress time.
    *
    * The bookkeeping assumes the rest of the simulation(s) can still proceed.
    * 
    * @group simulations
    * @param name The name of the completed simulation.
    * @param actor The [[akka.actor.ActorRef]] of the corresponding [[Simulation]].
    */
  protected def abortSimulation(name: String, actor: ActorRef): Unit = {
    simulations -= name
    waiting -= actor

    val tasksToAbort = HashSet[UUID]()

    // Detach and abort tasks of this simulation
    resourceMap.foreach { case (name, resource) =>
      resource.abortSimulation(name) match {
        case None => Unit
        case Some(task) => {
          publish(ETaskDetach(self, time, task, resource.name))
          tasksToAbort += task.id
        }
      }
    }
    tasksToAbort.map { id => publish(ETaskAbort(self, time, id)) }
    abortedTasks ++= tasksToAbort

    // Remove queued tasks of this simulation from the scheduler.
    scheduler.removeSimulation(name)

    publish(ESimEnd(self, time, name, "[Simulation Aborted]"))
    log.debug(s"[COORD:$time] Aborted: [${actor.path.name}]")
    actor ! Simulation.Stop
  }

  protected def abortAllSimulations(): Unit = {
    simulations.map(s => abortSimulation(s._1, s._2))
  }

  /**
    * Adds new [[Task]]s for a simulation.
    * 
    *  - Calls [[addTask]] for each [[Task]] to be generated.
    *  - Calls [[ready]] to handle the fact that we no longer need to wait for this simulation.
    *
    * @group tasks
    * @param actor The [[akka.actor.ActorRef]] of the [[Simulation]] that needs to generate the tasks.
    * @param l The list of tasks to be generated, each represented by a triplet with its unique ID,
    *          [[TaskGenerator]] and list of [[TaskResource]] names that need to be used.
    */
  protected def addTasks(actor: ActorRef, l: Seq[TaskGenerator]) {
    l foreach addTask
  }

  /**
    * Adds a single new [[Task]].
    *
    *  - Uses [[TaskGenerator.create]] to create the [[Task]], which will now have a fixed duration and cost.
    *
    *  - Calculates the cost of the involved resources by adding the [[TaskResource.costPerTick]]
    * multipled by the [[Task.duration]]. Adds this to the [[Task.cost]].
    * This is done at runtime instead of at creation time to support variable resources.
    *
    *  - Publishes a [[com.workflowfm.simulator.events.ETaskAdd ETaskAdd]].
    *
    *  - If the task does not require any resources, it is started immediately using [[startTask]].
    * Otherwise, we add it to the queue of [[Task]]s.
    *
    * @group tasks
    * @param gen The [[TaskGenerator]] that will generate the [[Task]].
    */
  protected def addTask(gen: TaskGenerator) {
    // Create the task
    val t: Task = gen.create(time, sender)

    // Calculate the cost of all resource usage. We only know this now!
    val resourceCost = (0L /: t.taskResources(resourceMap)) {
      case (c, r) => c + r.costPerTick * t.duration
    }
    t.addCost(resourceCost)

    publish(ETaskAdd(self, time, t))

    if (gen.resources.length > 0)
      scheduler.addTask(t)
    else
      // if the task does not require resources, start it now
      startTask(t)

    //sender() ! Coordinator.AckTask(t) //uncomment this to acknowledge AddTask
  }

  /**
    * Acknowledges that a [[Simulation]] actor has finished reacting to some associated [[Task]]s.
    *
    * Throws a warning if we were not waiting on that actor at all.
    * @group tasks
    * @param actor The [[Simulation]] actor.
    * @param ack The sequence of [[Task]] UUIDs being acknowledged.
    */
  protected def ackTasks(actor: ActorRef, ack: Seq[UUID]) {
    log.debug(s"[COORD:$time] Ack [${actor.path.name}]: $ack")
    waiting.get(actor) match {
      case None =>
        log.warning(s"[COORD:$time] Unexpected tasks acknowledged by ${actor.path.name}: $ack")
      case Some(l) => {
        waiting.update(actor, l.diff(ack))
        ready(actor)
      }
    }
  }

  /**
    * Acknowledges that a [[Simulation]] actor has finished processing everything.
    *
    * Removes the actor from the waiting list completely, without the need to
    * acknowledge individual [[Task]]s.
    *
    * @group simulations
    * @param actor The [[Simulation]] actor that is done.
    */
  protected def ackAll(actor: ActorRef) {
    log.debug(s"[COORD:$time] Ack ALL [${actor.path.name}]")
    waiting -= actor
    ready(actor)
  }

  /**
    * Start a [[Task]] at the current timestamp.
    * 
    * A [[Task]] is started when scheduled, meaning all the [[TaskResource]]s it needs are available
    * and it is the highest priority [[Task]] in the queue for those [[TaskResource]]s.
    *
    *  - Publishes a [[com.workflowfm.simulator.events.ETaskAdd ETaskAdd]].
    *  - Calls [[TaskResource.startTask]] for each involved [[TaskResource]] to attach this [[Task]]
    * to them. Publishes a [[com.workflowfm.simulator.events.ETaskAttach ETaskAttach]] for each successful attachment.
    * Otherwise publishes an appropriate [[com.workflowfm.simulator.events.EError EError]]. The latter would
    * only happen if the [[Scheduler]] tried to schedule a [[Task]] to a busy [[TaskResource]].
    *  - Creates a [[FinishingTask]] event for this [[Task]] based on its duration, and adds it to
    * the even queue.
    *
    * @group tasks
    * @param task The [[Task]] to be started.
    */
  protected def startTask(task: Task) {
    publish(ETaskStart(self, time, task))
    // Mark the start of the task in the metrics
    task.taskResources(resourceMap) map { r =>
      // Bind each resource to this task
      r.startTask(task, time) match {
        case None =>
          publish(ETaskAttach(self, time, task, r.name))
        case Some(other) =>
          publish(
            EError(
              self,
              time,
              s"Tried to attach task [${task.name}](${task.simulation}) to [${r.name}], but it was already attached to [${other.name}](${other.simulation}) "
            )
          )
      }
    }
    // Generate a FinishTask event to be triggered at the end of the event
    events += FinishingTask(time + task.duration, task)
  }

  /**
    * Adds a simulation to the waiting list.
    * 
    * We will wait for that simulation to send tasks or finish before we progress time.
    * This is used when a simulation wants to react externally to events from another simulation.
    *
    * Other events that warrant waiting for a simulation to react do not call this method, but
    * add the simulation to the waiting list on their own.
    *
    * @group simulations
    * @param actor The reference to the [[Simulation]] we need to wait for.
    */
  protected def waitFor(actor: ActorRef, ack: ActorRef) {
    waiting += actor -> List()
    log.debug(s"[COORD:$time] Wait requested: ${actor.path.name}")
    ack ! Simulation.AckWait
  }

  /**
    * Detaches the task attached to the given [[TaskResource]].
    * 
    * A wrapper of [[TaskResource.finishTask]] that
    * publishes a [[com.workflowfm.simulator.events.ETaskDetach ETaskDetach]].
    *
    * @group resources
    * @param r The [[TaskResource]] to free up.
    */
  protected def detach(r: TaskResource) = {
    r.finishTask(time) match {
      case None => Unit
      case Some(task) => publish(ETaskDetach(self, time, task, r.name))
    }
  }

  /**
    * Handles a [[Task]] that has just finished.
    * 
    *  - Adds the corresponding [[Simulation]] reference to the waiting list as we
    *   expect it to react to the task finishing.
    *  - Publishes a [[com.workflowfm.simulator.events.ETaskDone ETaskDone]].
    *  - Notifies the [[Simulation]] that its [[Task]] has finished.
    *
    * Note that resources are detached before this in [[tick]] using [[releaseResources]].
    *
    * @group tasks
    * @param task The [[Task]] that needs to be stopped.
    */
  protected def stopTask(task: Task) {
    waiting.get(task.actor) match {
      case None => waiting += task.actor -> List(task.id)
      case Some(l) => waiting.update(task.actor, task.id :: l)
    }
    log.debug(s"[COORD:$time] Waiting post-task: ${task.actor.path.name}")
    scheduler.complete(task, time)
    publish(ETaskDone(self, time, task))
    task.actor ! Simulation.TaskCompleted(task, time)
  }

  /**
    * Aborts a [[Task]].
    * 
    *  - Adds the corresponding actor o the waiting list as we
    *   expect it to react to the task aborting.
    *  - Detaches all associated [[TaskResource]]s.
    *  - Adds the task ID to the [[abortedTasks]] set.
    *  - Publishes a [[com.workflowfm.simulator.events.ETaskAbort ETaskAbort]].
    *
    * @group tasks
    * @param id The `UUID` of the [[Task]] that needs to be aborted.
    * @param source The actor that caused the abort.
    */
  protected def abortTask(id: UUID, source: ActorRef) {
    // Need to wait for the source if we are not already.
    waiting.get(source) match {
      case None => waiting += source -> List()
      case Some(_) => Unit
    }
    log.debug(s"[COORD:$time] Waiting post-abort: ${source.path.name}")
    resourceMap.foreach { case (name, resource) => 
      resource.abortTask(id) match {
        case None => Unit
        case Some(task) => publish(ETaskDetach(self, time, task, resource.name))
      }
    }
    abortedTasks += id
    publish(ETaskAbort(self, time, id))
  }


  /**
    * Reacts to the fact that we no longer need to wait for a simulation.
    * 
    * This can happen when the simulation has finished or has added its new tasks.
    * We remove it from the waiting queue and then check if the waiting queue is empty.
    * If it is, we can progress time. First, we allocate new tasks, because some of them
    * may be able to start immediately. We then progress time with [[tick]].
    *
    * @group simulations
    * @param actor The [[akka.actor.ActorRef ActorRef]] of the [[Simulation]] that is ready.
    */
  protected def ready(actor: ActorRef): Unit = {
    // Is there at least one task to wait for?
    waiting.get(actor).flatMap(_.headOption) match {
      case Some(_) => Unit
      case _ => {
        waiting -= actor
        log.debug(s"[COORD:$time] Waiting: ${waiting.keys.map(_.path.name)}")
        // Are all actors ready?
        if (waiting.isEmpty) {
          allocateTasks()
          tick()
        }
      }
    }
  }

  /**
    * Starts the entire simulation scenario.
    * @group toplevel
    */
  def start() = {
    publish(EStart(self))
    tick()
  }

  /**
    * Stops the entire simulation and shuts down the actor.
    * 
    * @note Dead letters may occur after this, but we are ok with that, at least for now.
    * @group toplevel
    */
  def stop() = {
    publish(EDone(self, time))
    context.stop(self)
  }

  /**
    * Checks if a given [[com.workflowfm.simulator.events.Event Event]] in the output stream is the final one.
    * 
    * Causes the stream to shutdown after [[com.workflowfm.simulator.events.EDone EDone]] is published.
    *
    * @group toplevel
    * @param e The [[com.workflowfm.simulator.events.Event Event]] to check.
    * @return true if it is a [[com.workflowfm.simulator.events.EDone EDone]], otherwise false.
    */
  override def isFinalEvent(e: Event) = e match {
    case EDone(_, _) => true
    case _ => false
  }

  /**
    * Defines the [[Receive]] behaviour related to the coordination of the simulations.
    *
    * @group toplevel
    * @return The [[Receive]] behaviour.
    */
  def receiveBehaviour: Receive = {
    case Coordinator.AddSim(t, s) => addSimulation(t, s)
    case Coordinator.AddSims(l) => addSimulations(l)
    case Coordinator.AddSimNow(s) => addSimulation(time, s)
    case Coordinator.AddSimsNow(l) => addSimulations(l.map((time, _)))

    case Coordinator.AddResource(r) => addResource(r)
    case Coordinator.AddResources(r) => r foreach addResource

    case Coordinator.AddTasks(l) => addTasks(sender, l)
    case Coordinator.AddTask(generator) => addTask(generator)

<<<<<<< HEAD
    case Coordinator.AckTasks(ack) => ackTasks(sender, ack)
    case Coordinator.SimReady => ackAll(sender)
    case Coordinator.AbortTasks(ids) => ids foreach { id => abortTask(id, sender())}
=======
    case Coordinator.AckTasks(ack, lookahead) => {
      lookahead.map(scheduler.setLookahead(sender(), _))
      ackTasks(sender, ack)
    }
    case Coordinator.SimReady(lookahead) => {
      lookahead.map(scheduler.setLookahead(sender(), _))
      ackAll(sender)
    }
>>>>>>> c5c76d83

    case Coordinator.WaitFor(actor) => waitFor(actor, sender())
    case Coordinator.SimStarted(name, actor) => simulationStarted(name, actor)
    case Coordinator.SimDone(name, result) =>
      result match {
        case Success(res) => {
          stopSimulation(name, res.toString, sender)
        }
        case Failure(ex) => {
          stopSimulation(name, ex.getLocalizedMessage, sender)
          ex.printStackTrace()
        }
      }
    case Coordinator.Start => start()
    case Coordinator.Ping => sender() ! Coordinator.Time(time)

    case Coordinator.UpdateLookahead(obj) => scheduler.setLookahead(sender(), obj)
  }

  /**
    * Defines the complete [[Receive]] behaviour of the actor as a publisher and coordinator.
    *
    * @group toplevel
    * @return The [[Receive]] behaviour.
    */
  override def receive = LoggingReceive { publisherBehaviour orElse receiveBehaviour }
}

/**
  * Companion object for [[Coordinator]].
  * 
  * Includes some of the actor messages that can be received and sent.
  *
  * @groupname simulations Interaction with a Simulation
  * @groupdesc simulations Messages exchanged with a [[Simulation]].
  * @groupprio simulations 2
  * @groupname toplevel General Interaction
  * @groupprio toplevel 1
  */
object Coordinator {
  /**
    * Message to start the entire simulation.
    * @group toplevel
    */
  case object Start

  /**
    * Message to retrieve the current (virtual) time.
    * @group toplevel
    */
  case object Ping

  /**
    * Response to [[Ping]] with current (virtual) time.
    * @group toplevel
    */
  case class Time(time: Long)

  /**
    * Message to add a simulation.
    * @group toplevel
    */
  case class AddSim(t: Long, actor: ActorRef)
  /**
    * Message to add a list of simulations.
    * @group toplevel
    */
  case class AddSims(l: Seq[(Long, ActorRef)])
  /**
    * Message to add a simulation due to start right now.
    * @group toplevel
    */
  case class AddSimNow(actor: ActorRef)
  /**
    * Message to add a list of simulations due to start right now.
    * @group toplevel
    */
  case class AddSimsNow(l: Seq[ActorRef])

  /**
    * Message to add a [[TaskResource]].
    * @group toplevel
    */
  case class AddResource(r: TaskResource)
  /**
    * Message to add a list of [[TaskResource]]s.
    * @group toplevel
    */
  case class AddResources(l: Seq[TaskResource])

  /**
    * Message from a [[Simulation]] that the simulation has started.
    * @group simulations
    */
  case class SimStarted(name: String, actor: ActorRef)
  /**
    * Message from a [[Simulation]] that it has finished, with its output.
    * @group simulations
    */
  case class SimDone(name: String, result: Try[Any])

  /**
    * Message from a [[Simulation]] to add a new task.
    * @group simulations
    */
  case class AddTask(generator: TaskGenerator)

  /**
    * Message from a [[Simulation]] to add new tasks.
    * @group simulations
    */
  case class AddTasks(l: Seq[TaskGenerator])

  /**
    * Message from a [[Simulation]] to abort some tasks.
    *
    * @param l The [[Task]] IDs to abort.
    */
  case class AbortTasks(l: Seq[UUID])

  /**
    * Message from a [[Simulation]] to acknowledge having processed finished tasks.
    *
    * Optionally updates the lookahead structure for that simulation.
    * @group simulations
    */
  case class AckTasks(ack: Seq[UUID], lookahead: Option[Lookahead] = None)

  /**
    * Message from a [[Simulation]] to acknowledge having finished all processing.
    *
    * Optionally updates the lookahead structure for that simulation.
    * @group simulations
    */
  case class SimReady(lookahead: Option[Lookahead] = None)

  /**
    * Message from a [[Simulation]] to wait for it before proceeding.
    * @group simulations
    */
  case class WaitFor(actor: ActorRef)

  /**
    * Message from a [[Simulation]] to send a [[Lookahead]] to the [[Scheduler]]
    *
    * @param l The structure to be sent
    */
  case class UpdateLookahead(l: Lookahead)

  /**
    * Creates properties for a [[Coordinator]] actor.
    *
    * @param scheduler The [[Scheduler]] to be used.
    * @param startingTime The starting time of the entire simulation.
    * @return
    */
  def props(
      scheduler: Scheduler,
      startingTime: Long = 0L
  ): Props = Props(new Coordinator(scheduler, startingTime))
}<|MERGE_RESOLUTION|>--- conflicted
+++ resolved
@@ -665,11 +665,6 @@
     case Coordinator.AddTasks(l) => addTasks(sender, l)
     case Coordinator.AddTask(generator) => addTask(generator)
 
-<<<<<<< HEAD
-    case Coordinator.AckTasks(ack) => ackTasks(sender, ack)
-    case Coordinator.SimReady => ackAll(sender)
-    case Coordinator.AbortTasks(ids) => ids foreach { id => abortTask(id, sender())}
-=======
     case Coordinator.AckTasks(ack, lookahead) => {
       lookahead.map(scheduler.setLookahead(sender(), _))
       ackTasks(sender, ack)
@@ -678,7 +673,8 @@
       lookahead.map(scheduler.setLookahead(sender(), _))
       ackAll(sender)
     }
->>>>>>> c5c76d83
+    case Coordinator.AbortTasks(ids) => ids foreach { id => abortTask(id, sender())}
+
 
     case Coordinator.WaitFor(actor) => waitFor(actor, sender())
     case Coordinator.SimStarted(name, actor) => simulationStarted(name, actor)
