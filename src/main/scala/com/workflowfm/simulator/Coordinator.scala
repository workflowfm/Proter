--- conflicted
+++ resolved
@@ -71,16 +71,14 @@
     */
   val waiting: HashSet[ActorRef] = HashSet[ActorRef]()
 
-<<<<<<< HEAD
   /** Set of simulation names that are running, i.e. they have already started but not finished. */
-  val waitingForTask: HashSet[UUID] = HashSet[UUID]()
-=======
   /** 
     * Set of simulation names that are running.
     * i.e. they have already started but not finished. 
+    * @todo TODO update for task-acking
     * @group simulations
     */
->>>>>>> cbb14899
+  val waitingForTask: HashSet[UUID] = HashSet[UUID]()
   val simulations: HashSet[String] = HashSet[String]()
 
   /** 
@@ -623,15 +621,16 @@
   * @group simulations
   */
   case class AddTasks(l: Seq[(UUID, TaskGenerator, Seq[String])])
-<<<<<<< HEAD
+
+//  * @todo TODO update for task-acking
   case class AckTasks(ack: Seq[UUID])
-=======
+
 /**
   * Message to a [[SimulationActor]] to acknowledge tasks were added.
   * @group simulations
   */
->>>>>>> cbb14899
   case object AckTask
+
 /**
   * Message from a [[SimulationActor]] to wait for it before proceeding.
   * @group simulations
