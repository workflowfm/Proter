--- conflicted
+++ resolved
@@ -54,12 +54,9 @@
 
   /** Set of [[SimulationActor]] references that we need to wait for before we can progress time. */
   val waiting: HashSet[ActorRef] = HashSet[ActorRef]()
-<<<<<<< HEAD
   val waitingForTask: HashSet[UUID] = HashSet[UUID]()
-=======
 
   /** Set of simulation names that are running, i.e. they have already started but not finished. */
->>>>>>> 3f367357
   val simulations: HashSet[String] = HashSet[String]()
 
   /** A sorted queue of tasks that need to be run. */
@@ -271,9 +268,6 @@
     ready(actor,Seq.empty[UUID])
   }
   
-<<<<<<< HEAD
-  protected def addTasks(actor: ActorRef, l: Seq[(UUID, TaskGenerator, Seq[String])], ack: Seq[UUID]) {
-=======
 /**
   * Adds new [[Task]]s for a simulation.
   * Calls [[addTask]] for each [[Task]] to be generated.
@@ -283,8 +277,7 @@
   * @param l The list of tasks to be generated, each represented by a triplet with its unique ID, 
   *          [[TaskGenerator]] and list of [[TaskResource]] names that need to be used.
   */
-  protected def addTasks(actor: ActorRef, l: Seq[(UUID, TaskGenerator, Seq[String])]) {
->>>>>>> 3f367357
+  protected def addTasks(actor: ActorRef, l: Seq[(UUID, TaskGenerator, Seq[String])], ack: Seq[UUID]) { //TODO update scaladoc
     l map { case (i,g,r) => addTask(i,g,r) }
     log.debug(s"[COORD:$time] Ready: [${actor.path.name}]")
     ready(actor,ack)
@@ -413,9 +406,6 @@
     task.actor ! SimulationActor.TaskCompleted(task, time)
   }
 
-<<<<<<< HEAD
-  protected def ready(actor: ActorRef, ack: Seq[UUID]): Unit = {
-=======
 /**
   * Reacts to the fact that we no longer need to wait for a simulation.
   * This can happen when the simulation has finished or has added its new tasks. 
@@ -425,8 +415,7 @@
   *
   * @param actor The [[akka.actor.ActorRef]] of the [[SimulationActor]] that is ready.
   */
-  protected def ready(actor: ActorRef): Unit = {
->>>>>>> 3f367357
+  protected def ready(actor: ActorRef, ack: Seq[UUID]): Unit = {
     waiting -= actor
     ack map {x=> waitingForTask -= x}
     log.debug(s"[COORD:$time] Waiting: ${waiting map (_.path.name)}")
