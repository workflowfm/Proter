package com.workflowfm.simulator

import akka.pattern.{ ask, pipe }
import akka.actor.{ Actor, ActorRef, Props }
import akka.util.Timeout
import java.util.concurrent.TimeUnit
import scala.concurrent.duration._
import scala.collection.mutable.{ Map, Queue }
import scala.concurrent.{ ExecutionContext, Future, Promise, Await }
import java.util.UUID

/**
  * An actor managing the interaction between a simulation and a [[Coordinator]].
  * 
  * We view a simulation as a case or workflow of simulated tasks. This actor is responsible
  * for keeping track of all the tasks for this simulation, informing the [[Coordinator]] of new
  * tasks to be added and informing the simulation processes when a task is completed.
  *
  * = Interface =
  * The interface to set up a simulation has 4 key methods:
  *   1. `run`: Start the execution of the simulation logic.
  *   1. `task`: Produce new simulation tasks to be run.
  *   1. `ready`: Tell the [[Coordinator]] we are ready and waiting for virtual time to progress.
  *   1. `requestWait`: Tell the [[Coordinator]] to wait for us when reacting to another simulation.
  * 
  * The interface can be accessed in 2 modes:
  *   1. ```Direct Interface:``` The simulation logic can be coded directly in a subclass, by 
  *      implementing [[run]] and using [[task(t* task]],
  *      [[requestWait()* requestWait()]] and [[ready]].
  *   1. ```Actor Interface:``` The simulation logic can be distributed to other actors, typically
  *      [[SimulatedProcess]]es. These
  *      can interact with `SimulationActor` using the [[SimulationActor.AddTask]],
  *      [[SimulationActor.RequestWait]] and [[SimulationActor.Ready]] messages.
  * 
  * = Interaction Flow =
  * The interaction flow with the [[Coordinator]] is expected as follows:
  *   1. Receiving a [[SimulationActor.Start]] message starts the simulation. This is confirmed 
  *      via a [[Coordinator.SimStarted]] response.
  *   1. The simulation logic starts executing via [[SimulationActor.run]] and produces some 
  *      simulation ``tasks``.
  *   1. When the simulation logic finishes producing tasks, it is ``ready``. Sending a 
  *      [[Coordinator.AddTasks]] message informs the [[Coordinator]] about any new
  *      tasks and that the simulation is ready to proceed.
  *   1. Eventually, one of the tasks completes and we receive a [[SimulationActor.TaskCompleted]]
  *      message. The simulation logic resumes execution.
  *   1. The [[Coordinator]] is now waiting for either new tasks ([[Coordinator.AddTasks]]) or
  *      the simulation to end ([[Coordinator.SimDone]]):
  *      a. The simulation may generate new ``tasks`` and then become ``ready`` again as above.
  *      a. If the simulation logic completes, the [[Coordinator.SimDone]] message is sent
  *         automatically.
  *   1. The simulation may also react to things happening to other simulations. It can send a
  *      request to ``wait``. The [[Coordinator]] will then wait for the [[SimulationActor]] to 
  *      send new tasks or to complete, as if a task just completed. This needs to happen while 
  *      the [[Coordinator]] is still waiting for the other simulation(s) we are reacting to.
  * 
  * @groupname api Simulation Interface
  * @groupname internal Internal Management
  * 
  * @param name The name of the simulation being managed.
  * @param coordinator A reference to the [[Coordinator]] actor running the simulation.
  * @param executionContext
  */
abstract class Simulation (
  name: String,
  coordinator: ActorRef
)(implicit executionContext: ExecutionContext)
    extends Actor {

  /**
    * Initiates the execution of the simulation.
    *
    * @group api
    * @return A `Future` that completes with a custom output when the simulation is completed.
    */
  def run(): Future[Any]

<<<<<<< HEAD

/*

Then (id) task1 task2 : 
run(task1) callback: run(task 2) callback: complete(id); ready()


And (id) task1 task2: 
run(task1) callback f: if (!tasks.contains(task2)) complete(id))
run(task2) callback g: if (!tasks.contains(task1)) complete(id))


Then (id) task1 (And (aid) task2 task3)
run(task1) callback: run((And (aid) task2 task3)) callback: complete(id); ready()
ready()

tasks:
task1.id -> [ run((And (aid) task2 task3)) callback: complete(id); ready() ]

run(task2) callback f: if (!tasks.contains(task3)) complete(aid))
run(task3) callback g: if (!tasks.contains(task2)) complete(aid))
ready()

aid -> complete(id)
task2.id -> if (!tasks.contains(task3)) complete(aid))
task3.id -> if (!tasks.contains(task2)) complete(aid))

aid -> complete(id)
task3.id -> if (!tasks.contains(task2)) complete(aid))



And (aid) (Then (leftid) t1 t2) (Then (rightid) t3 t4)

aid -> promise.success(...)

run(Then (leftid) t1 t2) callback f: if (!tasks.contains(rightid)) complete(id))
   run(t1) callback: run(t2) callback: complete(leftid); ready()
run(Then (rightid) t3 t4) callback g: if (!tasks.contains(leftid)) complete(id))
   run(t3) callback: run(t4) callback: complete(rightid); ready()
ready()

leftid ->  if (!tasks.contains(rightid)) complete(aid))
t1 -> run(t2) callback: complete(leftid); ready()
rightid ->  if (!tasks.contains(leftid)) complete(aid))
t3 -> run(t4) callback: complete(rightid); ready()

t1!
leftid ->  if (!tasks.contains(rightid)) complete(aid))
t2 -> complete(leftid)
rightid ->  if (!tasks.contains(leftid)) complete(aid))
t3 -> run(t4) callback: complete(rightid)

t2!
rightid ->  if (!tasks.contains(leftid)) complete(aid))
t3 -> run(t4) callback: complete(rightid)

t3! 
rightid ->  if (!tasks.contains(leftid)) complete(aid))
t4 -> complete(rightid)

t4!
complete(aid)


Then (aid) t1 (Then (bid) t2 t3)

run(t1) callback: { run(Then (bid) t2 t3) callback: complete(aid); ready() }

t1 -> run(Then (bid) t2 t3) callback: complete(aid); ready()


start (flow) {
 create promise
 run(flow) callback: promise.success
 ready()
 }

run (x, callback) {
 add x.id -> callback in tasks
 x is a task -> add to queue
 x is a flow -> flow.execute()
 }

 */


  private val tasks: Map[UUID,(Task,Long)=>Unit] = Map()
  private val queue: Queue[(UUID, TaskGenerator, Seq[String])] = Queue()
  implicit val timeout = Timeout(2.seconds)
  var waitCount: Int = 0
  var moreTasks: Boolean = false

  def task(t: TaskGenerator, callback: (Task,Long)=>Unit, resources: String*): Unit = {
    val id = java.util.UUID.randomUUID
    println("adding a task")
    task(id, t, callback, resources)
  }

  protected def task(id: UUID, t: TaskGenerator, callback: (Task,Long)=>Unit, resources: Seq[String]): Unit = {
    val p = Promise[(Task,Long)]()
    tasks += id -> callback
    queue += ((id, t, resources))
  }

  def changeWaitCount(i:Int,sender:ActorRef) {
    waitCount += i
    println(waitCount + " changeWaitCount")
  }

  def noMoreTasks() {
    moreTasks = false
    println("coordinator done")
    if (waitCount==0) ready()
  }

  protected def complete(task: Task, time: Long) = {
    
    waitCount += 1
    moreTasks = true
    println(waitCount+ " (complete)")
    tasks.get(task.id).map (_(task,time))
    tasks -= task.id
=======
  def complete(task: Task, time: Long): Unit

  /**
    * Declare a new [[TaskGenerator]] that needs to be sent to the [[Coordinator]] for simulation.
    * 
    * The returned `Future` will complete when the [[Task]] simulation is completed. The simulation
    * logic must react to this by either registering more tasks and becoming ``ready`` or finishing.
    * 
    * In other words, after the `Future` completes, the [[Coordinator]] will expect either a 
    * `AddTasks` (via [[ready]]) or `SimDone` (via the [[run]] `Future` completing) before 
    * it continues.
    * 
    * @group api
    *
    * @param t The [[TaskGenerator]] to send.
    * @param resources The names of the [[TaskResource]]s that need to be used for the [[Task]].
    * @return A `Future` that completes when the generated [[Task]] has completed, 
    *         containing the [[Task]] and its completion time.
    */
  def task(t: TaskGenerator, resources: String*): Unit = {
    val id = java.util.UUID.randomUUID
    task(id, t, resources)
  }

  /**
    * Declare a new [[TaskGenerator]] that needs to be sent to the [[Coordinator]] for simulation
    * with a pre-determined ID.
    * 
    * The returned `Future` will complete when the [[Task]] simulation is completed. The simulation
    * logic must react to this by either registering more tasks and becoming ``ready`` or finishing.
    * 
    * In other words, after the `Future` completes, the [[Coordinator]] will expect either a 
    * `AddTasks` (via [[ready]]) or `SimDone` (via the [[run]] `Future` completing) before 
    * it continues.
    * 
    * @group api
    *
    * @param id The pre-determined task ID.
    * @param t The [[TaskGenerator]] to send.
    * @param caller Some reference to an actor that generated the task in order to notify them when
    *               the task is completed, or `None` if no actor needs to be notified.
    * @param resources The names of the [[TaskResource]]s that need to be used for the [[Task]].
    * @return A `Future` that completes when the generated [[Task]] has completed, 
    *         containing the [[Task]] and its completion time.
    */
  protected def task(id: UUID, t: TaskGenerator, resources: Seq[String]): Unit = {
    coordinator ! Coordinator.AddTask(id, t, resources)
>>>>>>> 05eed81d
  }

  /**
    * Starts the simulation via the [[run]] function.
    * 
    * Notifies the [[Coordinator]] that the simulation started. Also makes sure
    * the [[Coordinator]] is notified when the simulation completes.
    * 
    * @group internal
    */
  protected def start(): Unit = {
    coordinator ! Coordinator.SimStarted(name)
    run().onComplete { x =>
      coordinator ! Coordinator.SimDone(name, x)
    }
  }

<<<<<<< HEAD
  def ready(): Unit = {
    println(waitCount + " (ready)")
    println("moreTasks: "+moreTasks)
    if (waitCount==0 && !moreTasks) {
      println("calling coordinator")
      val seq = queue.clone().toSeq
      queue.clear()
      coordinator ! Coordinator.AddTasks(seq)
    }
  }

  def ack(ack:Seq[UUID]): Future[Any] = {
    //waitCount -= ack.size
    self ! SimulationActor.ChangeWaitCount(-(ack.size))
    coordinator ? Coordinator.AckTasks(ack)
  }

  def waitForAck(ack:UUID): Unit = {
    //waitCount += 1
    self ! SimulationActor.ChangeWaitCount(1)
    coordinator ! Coordinator.WaitForAck(ack)
=======
  /**
    * Notifies the [[Coordinator]] that the simulation has finished calculating
    * and is ready for virtual time to proceed.
    * 
    * Also sends the new tasks for simulation to the [[Coordinator]] and clears
    * the queue.
    * @todo update
    * @group api
    */
  def ack(tasks: Seq[UUID]): Unit = {
    coordinator ! Coordinator.AckTasks(tasks)
  }

  def ready(): Unit = {
    coordinator ! Coordinator.SimReady
>>>>>>> 05eed81d
  }

  /**
    * Requests that the [[Coordinator]] waits for this simulation before it continues.
    * 
    * The simulation needs to either register more tasks and become ``ready`` or finish.
    * 
    * In other words, the [[Coordinator]] will expect either a `AddTasks` (via [[ready]]) 
    * or `SimDone` (via the [[run]] `Future` completing) before it continues.
    * 
    * @note Uses the Akka `ask` pattern, so assumes no other interaction with the 
    *       [[Coordinator]] during this.
    * 
    * @note We assume the [[Coordinator]] is already waiting for another simulation when the
    *       request is made. Otherwise virtual time may progress unexpectedly and cause 
    *       unpredictable behaviour depending on the timing of the [[Coordinator]] messages.
    *
    * @group api
    * 
    * @return A `Future` of the acknowledgement message [[SimulationActor.AckWait]]
    */
  def simWait(): Future[Any] = {
    (coordinator ? Coordinator.WaitFor(self))(Timeout(1, TimeUnit.DAYS))
  }

  /**
    * Defines the actor receive behaviour for the simulation interface.
    * 
    * This allows subclasses to extend [[receive]] with additional behaviour.
    * 
    * @group api
    *
    * @return The [[Receive]] behaviour for the simulation interface.
    */
  def simulationReceive: Receive = {
    case SimulationActor.Start => start()
<<<<<<< HEAD
    case SimulationActor.Ready => ready()
    case SimulationActor.TaskCompleted(task, time) => complete(task, time)
    case SimulationActor.AddTask(id, t, r) => {
      def callback: (Task,Long)=>Unit = { case (x,y) => sender ! (x,y) }
      task(id, t, callback, r)
    }
    case SimulationActor.CoordinatorDone => noMoreTasks()
    case SimulationActor.ChangeWaitCount(i) => changeWaitCount(i,sender)
    case SimulationActor.Foo(s) => println(s)
=======
    case SimulationActor.TaskCompleted(task, time) => complete(task, time)
>>>>>>> 05eed81d
  }

  def receive = simulationReceive
}

/**
  * Defines the messages a [[SimulationActor]] can receive by default.
  * 
  * @groupname coordinator Sent by Coordinator
  * @groupname process Sent by SimulatedProcess
  */
object SimulationActor {
  /**
    * Instructs the start of simulation logic execution.
    * 
    * @group coordinator
    */
  case object Start
  /**
    * Triggers [[SimulationActor.ready]].
    *
    * @see [[SimulationActor.ready]]
    * @group process
    */
  case object Ready
  /**
    * Produces a new [[TaskGenerator]] for simulation.
    * 
    * @see [[SimulationActor.task(i* task(id, t, resources)]]
    * @group process
    *
    * @param id The [[Task]] ID to be used.
    * @param t The [[TaskGenerator]] to generate the [[Task]].
    * @param resources The names of the [[TaskResource]]s the [[Task]] will require.
    */
  case class AddTask(id: UUID, t: TaskGenerator, resources: Seq[String])
  /**
    * Informs a [[Task]] has completed
    *
    * @see [[SimulationActor.complete]]
    * @group process
    * 
    * @param task The completed [[Task]].
    * @param time The (virtual) time of completion.
    */  
  case class TaskCompleted(task: Task, time: Long)
<<<<<<< HEAD
  case object CoordinatorDone
  case class ChangeWaitCount(i:Int)
  case class Foo(s:String)
}
=======
  /**
    * Tells the [[SimulationActor]] to request that [[Coordinator]] waits.
    *
    * @see [[SimulationActor.requestWait(a* requestWait(ActorRef)]]
    * @group process
    */  
  case object Wait
  /**
    * Acknowledges that the [[Coordinator]] is waiting as requested.
    *
    * @group coordinator
    */  
  case object AckWait
>>>>>>> 05eed81d

// TODO document
  case class AckTasks(tasks: Seq[UUID])
}

/**
  * A [[Simulation]] that simulates a single [[Task]].
  *
  * @param name The simulation name.
  * @param coordinator The [[Coordinator]].
  * @param resources The names of the [[TaskResource]]s the [[Task]] will require.
  * @param duration A [[ValueGenerator]] for the duration of the [[Task]].
  * @param cost A [[ValueGenerator]] for the cost of the [[Task]].
  * @param interrupt The [[TaskGenerator.interrupt]] parameter.
  * @param priority The explicit priority of the [[Task]].
  * @param executionContext
  */
class SingleTaskSimulation(
  name: String,
  coordinator: ActorRef,
  resources: Seq[String],
  duration: ValueGenerator[Long],
  cost: ValueGenerator[Long]=new ConstantGenerator(0L),
  interrupt: Int=(-1),
  priority: Task.Priority=Task.Medium
)(implicit executionContext: ExecutionContext)
    extends Simulation(name, coordinator)(executionContext) {

  private val promise = Promise[(Task, Long)]()

  /**
    * @inheritdoc
    * 
    * Creates and adds the corresponding [[TaskGenerator]], then calls [[ready]] immediately.
    *
    * @return
    */
  override def run() = if (promise.isCompleted) promise.future else {
    val generator = TaskGenerator(
      name + "Task",
      name,
      duration,
      cost,
      interrupt,
      priority)
<<<<<<< HEAD
    val promise = Promise[(Task,Long)]()
    def callback: (Task,Long)=>Unit = { case (x,y) => promise.success((x,y)) }
    val future = task(generator, callback, resources: _*)
=======
    task(generator, resources: _*)
>>>>>>> 05eed81d
    ready()
    promise.future
  }

  override def complete(task: Task, time: Long) = promise.success((task, time))
}

object SingleTaskSimulation {
  /**
    * Creates props of a [[TaskSimulatorActor]].
    *
    * @param name The simulation name.
    * @param coordinator The [[Coordinator]].
    * @param resources The names of the [[TaskResource]]s the [[Task]] will require.
    * @param duration A [[ValueGenerator]] for the duration of the [[Task]].
    * @param cost A [[ValueGenerator]] for the cost of the [[Task]].
    * @param interrupt The [[TaskGenerator.interrupt]] parameter.
    * @param priority The explicit priority of the [[Task]].
    * @param executionContext
    * @return
    */
  def props (
    name: String,
    coordinator: ActorRef,
    resources: Seq[String],
    duration: ValueGenerator[Long],
    cost: ValueGenerator[Long]=new ConstantGenerator(0L),
    interrupt: Int=(-1),
    priority: Task.Priority=Task.Medium
  )(implicit executionContext: ExecutionContext): Props =
    Props(
      new SingleTaskSimulation(
        name,
        coordinator,
        resources,
        duration,
        cost,
        interrupt,
        priority
      )
    )
}


abstract class AsyncSimulation (
  name: String,
  coordinator: ActorRef
)(implicit executionContext: ExecutionContext) 
    extends Simulation(name, coordinator)(executionContext) {

  type Callback = (Task,Long) => Unit

  /**
    * A map of [[Task]] IDs that have been sent to the [[Coordinator]] and the `Promise`s that
    * need to be fulfilled when the tasks complete.
    * 
    * @group internal
    */
  private val tasks: Map[UUID, Callback] = Map()

  /**
    * Declare a new [[TaskGenerator]] that needs to be sent to the [[Coordinator]] for simulation.
    * 
    * The returned `Future` will complete when the [[Task]] simulation is completed. The simulation
    * logic must react to this by either registering more tasks and becoming ``ready`` or finishing.
    * 
    * In other words, after the `Future` completes, the [[Coordinator]] will expect either a 
    * `AddTasks` (via [[ready]]) or `SimDone` (via the [[run]] `Future` completing) before 
    * it continues.
    * 
    * @group api
    *
    * @param t The [[TaskGenerator]] to send.
    * @param resources The names of the [[TaskResource]]s that need to be used for the [[Task]].
    * @return A `Future` that completes when the generated [[Task]] has completed, 
    *         containing the [[Task]] and its completion time.
    */
  def task(t: TaskGenerator, callback: Callback, resources: String*): Unit = {
    val id = java.util.UUID.randomUUID
    task(id, t, callback, resources)
  }

  /**
    * Declare a new [[TaskGenerator]] that needs to be sent to the [[Coordinator]] for simulation
    * with a pre-determined ID.
    * 
    * The returned `Future` will complete when the [[Task]] simulation is completed. The simulation
    * logic must react to this by either registering more tasks and becoming ``ready`` or finishing.
    * 
    * In other words, after the `Future` completes, the [[Coordinator]] will expect either a 
    * `AddTasks` (via [[ready]]) or `SimDone` (via the [[run]] `Future` completing) before 
    * it continues.
    * 
    * @group api
    *
    * @param id The pre-determined task ID.
    * @param t The [[TaskGenerator]] to send.
    * @param caller Some reference to an actor that generated the task in order to notify them when
    *               the task is completed, or `None` if no actor needs to be notified.
    * @param resources The names of the [[TaskResource]]s that need to be used for the [[Task]].
    * @return A `Future` that completes when the generated [[Task]] has completed, 
    *         containing the [[Task]] and its completion time.
    */
  protected def task(id: UUID, t: TaskGenerator, callback: Callback, resources: Seq[String]): Unit = {
    tasks += id -> callback
    super.task(id, t, resources)
  }

  /**
    * Manages a [[Task]] whose simulation has completed.
    * 
    * Fulfils the corresponding `Promise` in the `tasks` map and then removes the entry.
    * 
    * @group internal
    *
    * @param task The [[Task]] that completed.
    * @param time The timestamp of its completion.
    */
  override def complete(task: Task, time: Long) = {
    tasks.get(task.id).map (_(task,time))
    tasks -= task.id
  }

  def actorCallback(actor: ActorRef): Callback = (task, time) => {
    actor ! (task,time)
  }

  /**
    * Defines the actor receive behaviour for the simulation interface.
    * 
    * This allows subclasses to extend [[receive]] with additional behaviour.
    * 
    * @group api
    *
    * @return The [[Receive]] behaviour for the simulation interface.
    */
  override def simulationReceive: Receive = {
    case SimulationActor.Start => start()
    case SimulationActor.Ready => ready()
    case SimulationActor.AckTasks(tasks) => ack(tasks)
    case SimulationActor.TaskCompleted(task, time) => complete(task, time)
    case SimulationActor.AddTask(id, t, r) => task(id, t, actorCallback(sender), r)
    case SimulationActor.Wait => coordinator.forward(Coordinator.WaitFor(self))
  }
}


trait FutureTasks { self: AsyncSimulation =>

  def futureTask(t: TaskGenerator, resources: String*): Future[(Task,Long)] = {
    val id = java.util.UUID.randomUUID
    futureTask(id, t, resources)
  }

  def futureTask(id: UUID, t: TaskGenerator, resources: Seq[String]): Future[(Task,Long)] = {
    val p = Promise[(Task,Long)]()
    def call: Callback = (task, time) => p.success(task,time)
    task(id, t, call, resources)
    p.future
  }
}
<|MERGE_RESOLUTION|>--- conflicted
+++ resolved
@@ -4,9 +4,9 @@
 import akka.actor.{ Actor, ActorRef, Props }
 import akka.util.Timeout
 import java.util.concurrent.TimeUnit
-import scala.concurrent.duration._
+import scala.concurrent.duration.Duration
 import scala.collection.mutable.{ Map, Queue }
-import scala.concurrent.{ ExecutionContext, Future, Promise, Await }
+import scala.concurrent.{ ExecutionContext, Future, Promise }
 import java.util.UUID
 
 /**
@@ -74,131 +74,6 @@
     */
   def run(): Future[Any]
 
-<<<<<<< HEAD
-
-/*
-
-Then (id) task1 task2 : 
-run(task1) callback: run(task 2) callback: complete(id); ready()
-
-
-And (id) task1 task2: 
-run(task1) callback f: if (!tasks.contains(task2)) complete(id))
-run(task2) callback g: if (!tasks.contains(task1)) complete(id))
-
-
-Then (id) task1 (And (aid) task2 task3)
-run(task1) callback: run((And (aid) task2 task3)) callback: complete(id); ready()
-ready()
-
-tasks:
-task1.id -> [ run((And (aid) task2 task3)) callback: complete(id); ready() ]
-
-run(task2) callback f: if (!tasks.contains(task3)) complete(aid))
-run(task3) callback g: if (!tasks.contains(task2)) complete(aid))
-ready()
-
-aid -> complete(id)
-task2.id -> if (!tasks.contains(task3)) complete(aid))
-task3.id -> if (!tasks.contains(task2)) complete(aid))
-
-aid -> complete(id)
-task3.id -> if (!tasks.contains(task2)) complete(aid))
-
-
-
-And (aid) (Then (leftid) t1 t2) (Then (rightid) t3 t4)
-
-aid -> promise.success(...)
-
-run(Then (leftid) t1 t2) callback f: if (!tasks.contains(rightid)) complete(id))
-   run(t1) callback: run(t2) callback: complete(leftid); ready()
-run(Then (rightid) t3 t4) callback g: if (!tasks.contains(leftid)) complete(id))
-   run(t3) callback: run(t4) callback: complete(rightid); ready()
-ready()
-
-leftid ->  if (!tasks.contains(rightid)) complete(aid))
-t1 -> run(t2) callback: complete(leftid); ready()
-rightid ->  if (!tasks.contains(leftid)) complete(aid))
-t3 -> run(t4) callback: complete(rightid); ready()
-
-t1!
-leftid ->  if (!tasks.contains(rightid)) complete(aid))
-t2 -> complete(leftid)
-rightid ->  if (!tasks.contains(leftid)) complete(aid))
-t3 -> run(t4) callback: complete(rightid)
-
-t2!
-rightid ->  if (!tasks.contains(leftid)) complete(aid))
-t3 -> run(t4) callback: complete(rightid)
-
-t3! 
-rightid ->  if (!tasks.contains(leftid)) complete(aid))
-t4 -> complete(rightid)
-
-t4!
-complete(aid)
-
-
-Then (aid) t1 (Then (bid) t2 t3)
-
-run(t1) callback: { run(Then (bid) t2 t3) callback: complete(aid); ready() }
-
-t1 -> run(Then (bid) t2 t3) callback: complete(aid); ready()
-
-
-start (flow) {
- create promise
- run(flow) callback: promise.success
- ready()
- }
-
-run (x, callback) {
- add x.id -> callback in tasks
- x is a task -> add to queue
- x is a flow -> flow.execute()
- }
-
- */
-
-
-  private val tasks: Map[UUID,(Task,Long)=>Unit] = Map()
-  private val queue: Queue[(UUID, TaskGenerator, Seq[String])] = Queue()
-  implicit val timeout = Timeout(2.seconds)
-  var waitCount: Int = 0
-  var moreTasks: Boolean = false
-
-  def task(t: TaskGenerator, callback: (Task,Long)=>Unit, resources: String*): Unit = {
-    val id = java.util.UUID.randomUUID
-    println("adding a task")
-    task(id, t, callback, resources)
-  }
-
-  protected def task(id: UUID, t: TaskGenerator, callback: (Task,Long)=>Unit, resources: Seq[String]): Unit = {
-    val p = Promise[(Task,Long)]()
-    tasks += id -> callback
-    queue += ((id, t, resources))
-  }
-
-  def changeWaitCount(i:Int,sender:ActorRef) {
-    waitCount += i
-    println(waitCount + " changeWaitCount")
-  }
-
-  def noMoreTasks() {
-    moreTasks = false
-    println("coordinator done")
-    if (waitCount==0) ready()
-  }
-
-  protected def complete(task: Task, time: Long) = {
-    
-    waitCount += 1
-    moreTasks = true
-    println(waitCount+ " (complete)")
-    tasks.get(task.id).map (_(task,time))
-    tasks -= task.id
-=======
   def complete(task: Task, time: Long): Unit
 
   /**
@@ -246,7 +121,6 @@
     */
   protected def task(id: UUID, t: TaskGenerator, resources: Seq[String]): Unit = {
     coordinator ! Coordinator.AddTask(id, t, resources)
->>>>>>> 05eed81d
   }
 
   /**
@@ -264,29 +138,6 @@
     }
   }
 
-<<<<<<< HEAD
-  def ready(): Unit = {
-    println(waitCount + " (ready)")
-    println("moreTasks: "+moreTasks)
-    if (waitCount==0 && !moreTasks) {
-      println("calling coordinator")
-      val seq = queue.clone().toSeq
-      queue.clear()
-      coordinator ! Coordinator.AddTasks(seq)
-    }
-  }
-
-  def ack(ack:Seq[UUID]): Future[Any] = {
-    //waitCount -= ack.size
-    self ! SimulationActor.ChangeWaitCount(-(ack.size))
-    coordinator ? Coordinator.AckTasks(ack)
-  }
-
-  def waitForAck(ack:UUID): Unit = {
-    //waitCount += 1
-    self ! SimulationActor.ChangeWaitCount(1)
-    coordinator ! Coordinator.WaitForAck(ack)
-=======
   /**
     * Notifies the [[Coordinator]] that the simulation has finished calculating
     * and is ready for virtual time to proceed.
@@ -302,7 +153,6 @@
 
   def ready(): Unit = {
     coordinator ! Coordinator.SimReady
->>>>>>> 05eed81d
   }
 
   /**
@@ -339,19 +189,7 @@
     */
   def simulationReceive: Receive = {
     case SimulationActor.Start => start()
-<<<<<<< HEAD
-    case SimulationActor.Ready => ready()
     case SimulationActor.TaskCompleted(task, time) => complete(task, time)
-    case SimulationActor.AddTask(id, t, r) => {
-      def callback: (Task,Long)=>Unit = { case (x,y) => sender ! (x,y) }
-      task(id, t, callback, r)
-    }
-    case SimulationActor.CoordinatorDone => noMoreTasks()
-    case SimulationActor.ChangeWaitCount(i) => changeWaitCount(i,sender)
-    case SimulationActor.Foo(s) => println(s)
-=======
-    case SimulationActor.TaskCompleted(task, time) => complete(task, time)
->>>>>>> 05eed81d
   }
 
   def receive = simulationReceive
@@ -398,12 +236,6 @@
     * @param time The (virtual) time of completion.
     */  
   case class TaskCompleted(task: Task, time: Long)
-<<<<<<< HEAD
-  case object CoordinatorDone
-  case class ChangeWaitCount(i:Int)
-  case class Foo(s:String)
-}
-=======
   /**
     * Tells the [[SimulationActor]] to request that [[Coordinator]] waits.
     *
@@ -417,7 +249,6 @@
     * @group coordinator
     */  
   case object AckWait
->>>>>>> 05eed81d
 
 // TODO document
   case class AckTasks(tasks: Seq[UUID])
@@ -463,13 +294,7 @@
       cost,
       interrupt,
       priority)
-<<<<<<< HEAD
-    val promise = Promise[(Task,Long)]()
-    def callback: (Task,Long)=>Unit = { case (x,y) => promise.success((x,y)) }
-    val future = task(generator, callback, resources: _*)
-=======
     task(generator, resources: _*)
->>>>>>> 05eed81d
     ready()
     promise.future
   }
@@ -630,4 +455,4 @@
     task(id, t, call, resources)
     p.future
   }
-}
+}