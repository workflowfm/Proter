package com.workflowfm.simulator

import akka.pattern.{ ask, pipe }
import akka.actor.{ Actor, ActorRef, Props }
import akka.util.Timeout
import java.util.concurrent.TimeUnit
import scala.concurrent.duration.Duration
import scala.collection.mutable.{ Map, Queue }
import scala.concurrent.{ ExecutionContext, Future, Promise }
import java.util.UUID

/**
  * An actor managing the interaction between a simulation and a [[Coordinator]].
  *
  * We view a simulation as a case or workflow of simulated tasks. This actor is responsible
  * for keeping track of all the tasks for this simulation, informing the [[Coordinator]] of new
  * tasks to be added and informing the simulation processes when a task is completed.
  *
  * = Interface =
  * The interface to set up a simulation has 6 key methods:
  *   1. `run`: Start the execution of the simulation logic.
  *   1. `task`: Produce new simulation tasks to be run.
  *   1. `ack`: Tell the [[Coordinator]] we are done processing one or more finished tasks.
  *   1. `ready`: Tell the [[Coordinator]] we are ready and waiting for virtual time to progress.
  *   1. `simWait`: Tell the [[Coordinator]] to wait for us when reacting to another simulation.
  *   1. `complete`: Manage a task that just completed following the simulation logic.
  *
  * The interface can be accessed in 2 modes:
  *   1. ```Direct Interface:``` The simulation logic can be coded directly in a subclass, by
  *      implementing [[run]] and using [[task(t* task]],
  *      [[simWait]], [[ack]] and [[ready]].
  *   1. ```Actor Interface:``` The simulation logic can be distributed to other actors, typically
  *      [[SimulatedProcess]]es. These
  *      can interact with `Simulation` using the [[Simulation.AddTask]],
  *      [[Simulation.Wait]], [[Simulation.AckTasks]] and [[Simulation.Ready]] messages.
  *
  * = Interaction Flow =
  * The interaction flow with the [[Coordinator]] is expected as follows:
  *   1. Receiving a [[Simulation.Start]] message starts the simulation. This is confirmed
  *      via a [[Coordinator.SimStarted]] response.
  *   1. The simulation logic starts executing via [[Simulation.run]] and produces some
  *      simulation ``tasks``.
  *   1. Newly produced tasks can be sent to the [[Coordinator]] via the [[Coordinator.AddTasks]] 
  *      message.
  *   1. When the simulation logic finishes producing tasks, it is ``ready``. It then sends a 
  *      [[Coordinator.SimReady]] message to the [[Coordinator]].
  *   1. Eventually, one of the tasks completes and we receive a [[Simulation.TaskCompleted]]
  *      message. The simulation logic resumes execution.
  *   1. The [[Coordinator]] is now waiting for either an acknowledgement of the completed task
         ([[Coordinator.AckTasks]]) or the simulation to end ([[Coordinator.SimDone]]):
  *      a. The simulation may generate new ``tasks`` and either ``ack`` the finished tasks 
  *         individually or become ``ready`` again as above.
  *      a. If the simulation logic completes, the [[Coordinator.SimDone]] message is sent
  *         automatically.
  *   1. The simulation may also react to things happening to other simulations. It can send a
  *      request to ``wait``. The [[Coordinator]] will then wait for the [[Simulation]] to
  *      send new tasks or to complete, as if a task just completed. This needs to happen while
  *      the [[Coordinator]] is still waiting for the other simulation(s) we are reacting to.
  *
  * @groupname api Simulation Interface
  * @groupname internal Internal Management
  *
  * @param name The name of the simulation being managed.
  * @param coordinator A reference to the [[Coordinator]] actor running the simulation.
  * @param executionContext
  */
abstract class Simulation(
   name: String,
    coordinator: ActorRef
)(implicit executionContext: ExecutionContext)
    extends Actor {

  /**
    * Initiates the execution of the simulation.
    *
    * @group api
    * @return A `Future` that completes with a custom output when the simulation is completed.
    */
  def run(): Future[Any]

  /**
    * Manages a completed [[Task]].
    * 
    * The simulation logic must react to this by either registering more tasks or finishing.
    *
    * If new tasks are produced, the completed [[Task]] must be ``acknowledged`` to the 
    * [[Coordinator]] via [[ack]]. Alternatively, if we do not want to ``ack`` all completed
    * tasks, we can just call [[ready]].
    * 
    * In other words, after a [[Task]] completes, the [[Coordinator]] will expect either a
    * `AckTasks` (via [[ack]]) or `SimDone` (via the [[run]] `Future` completing) before
    * it continues.
    *
    * @group api
    * @param task The completed [[Task]].
    * @param time The timestamp of completion and current time.
    */
  def complete(task: Task, time: Long): Unit

  /**
<<<<<<< HEAD
=======
    * Declare a new [[TaskGenerator]] that needs to be sent to the [[Coordinator]] for simulation.
    *
    * The returned `Future` will complete when the [[Task]] simulation is completed.
    *
    * @group api
    *
    * @param t The [[TaskGenerator]] to send.
    * @param resources The names of the [[TaskResource]]s that need to be used for the [[Task]].
    * @return A `Future` that completes when the generated [[Task]] has completed,
    *         containing the [[Task]] and its completion time.
    */
  def task(t: TaskGenerator, resources: String*): Unit = {
    val id = java.util.UUID.randomUUID
    task(id, t, resources)
  }

  /**
>>>>>>> 2b95887d
    * Declare a new [[TaskGenerator]] that needs to be sent to the [[Coordinator]] for simulation
    * with a pre-determined ID.
    *
    * @group api
    *
    * @param id The pre-determined task ID.
    * @param t The [[TaskGenerator]] to send.
    * @param resources The names of the [[TaskResource]]s that need to be used for the [[Task]].
    */
  protected def task(t: TaskGenerator): Unit = {
    coordinator ! Coordinator.AddTask(t)
  }

  /**
    * Starts the simulation via the [[run]] function.
    *
    * Notifies the [[Coordinator]] that the simulation started. Also makes sure
    * the [[Coordinator]] is notified when the simulation completes.
    *
    * @group internal
    */
  protected def start(): Unit = {
    coordinator ! Coordinator.SimStarted(name)
    run().onComplete { x =>
      coordinator ! Coordinator.SimDone(name, x)
    }
  }

  /**
    * Notifies the [[Coordinator]] that the simulation has finished processing
    * one or more completed [[Task]]s.
    *
    * Identifies the tasks via their UUID.
    * 
    * @group api
    */
  def ack(tasks: Seq[UUID]): Unit = {
    coordinator ! Coordinator.AckTasks(tasks)
  }

  /**
    * Notifies the [[Coordinator]] that the simulation has finished calculating
    * and is ready for virtual time to proceed.
    *
    * @group api
    */
  def ready(): Unit = {
    coordinator ! Coordinator.SimReady
  }

  /**
    * Requests that the [[Coordinator]] waits for this simulation before it continues.
    *
    * The simulation needs to either register more tasks and become ``ready`` or finish.
    *
    * In other words, the [[Coordinator]] will expect either a `SimReady` (via [[ready]])
    * or `SimDone` (via the [[run]] `Future` completing) before it continues.
    *
    * @note We assume the [[Coordinator]] is already waiting for another simulation when the
    *       request is made. Otherwise virtual time may progress unexpectedly and cause
    *       unpredictable behaviour depending on the timing of the [[Coordinator]] messages.
    *
    * @group api
    *
    * @return A `Future` of the acknowledgement message [[Simulation.AckWait]]
    */
  def simWait(): Future[Any] = {
    (coordinator ? Coordinator.WaitFor(self))(Timeout(1, TimeUnit.DAYS))
  }

  /**
    * Defines the actor receive behaviour for the simulation interface.
    *
    * This allows subclasses to extend [[receive]] with additional behaviour.
    *
    * @group api
    *
    * @return The [[Receive]] behaviour for the simulation interface.
    */
  def simulationReceive: Receive = {
    case Simulation.Start => start()
    case Simulation.TaskCompleted(task, time) => complete(task, time)
  }

  def receive = simulationReceive
}

/**
  * Defines the messages a [[Simulation]] can receive by default.
  *
  * @groupname coordinator Sent by Coordinator
  * @groupname process Sent by SimulatedProcess
  */
object Simulation {
  /**
    * Instructs the start of simulation logic execution.
    *
    * @group coordinator
    */
  case object Start
  /**
    * Triggers [[Simulation.ready]].
    *
    * @see [[Simulation.ready]]
    * @group process
    */
  case object Ready
<<<<<<< HEAD

  case class AddTask(t: TaskGenerator)
=======
  /**
    * Produces a new [[TaskGenerator]] with a specified ID for simulation.
    *
    * @see [[Simulation.task(i* task(id, t, resources)]]
    * @group process
    *
    * @param id The [[Task]] ID to be used.
    * @param t The [[TaskGenerator]] to generate the [[Task]].
    * @param resources The names of the [[TaskResource]]s the [[Task]] will require.
    */
  case class AddTaskWithId(id: UUID, t: TaskGenerator, resources: Seq[String])

  /**
    * Produces a new [[TaskGenerator]] for simulation.
    *
    * @see [[Simulation.task(t* task(t, resources)]]
    * @group process
    *
    * @param id The [[Task]] ID to be used.
    * @param t The [[TaskGenerator]] to generate the [[Task]].
    * @param resources The names of the [[TaskResource]]s the [[Task]] will require.
    */
  case class AddTask(t: TaskGenerator, resources: Seq[String])
>>>>>>> 2b95887d

  /**
    * Informs a [[Task]] has completed
    *
    * @see [[Simulation.complete]]
    * @group process
    *
    * @param task The completed [[Task]].
    * @param time The (virtual) time of completion.
    */
  case class TaskCompleted(task: Task, time: Long)
  /**
    * Tells the [[Simulation]] to request that [[Coordinator]] waits.
    *
    * @group process
    */
  case object Wait
  /**
    * Acknowledges that the [[Coordinator]] is waiting as requested.
    *
    * @group coordinator
    */
  case object AckWait

  /**
    * Acknowledges a sequence of completed [[Task]] IDs has been processed.
    *
    * @see [[Simulation.ack]]
    * @group process
    *
    * @param task The acknowledged [[Task]] UUIDs.
    */
  case class AckTasks(tasks: Seq[UUID])
}

/**
  * A [[Simulation]] that simulates a single [[Task]].
  *
  * @param name The simulation name.
  * @param coordinator The [[Coordinator]].
  * @param resources The names of the [[TaskResource]]s the [[Task]] will require.
  * @param duration A [[ValueGenerator]] for the duration of the [[Task]].
  * @param cost A [[ValueGenerator]] for the cost of the [[Task]].
  * @param interrupt The [[TaskGenerator.interrupt]] parameter.
  * @param priority The explicit priority of the [[Task]].
  * @param executionContext
  */
class SingleTaskSimulation(
    name: String,
    coordinator: ActorRef,
    resources: Seq[String],
    duration: ValueGenerator[Long],
    cost: ValueGenerator[Long] = new ConstantGenerator(0L),
    interrupt: Int = (-1),
    priority: Task.Priority = Task.Medium
)(implicit executionContext: ExecutionContext)
    extends Simulation(name, coordinator)(executionContext) {

  private val promise = Promise[(Task, Long)]()

  /**
    * @inheritdoc
    *
    * Creates and adds the corresponding [[TaskGenerator]], then calls [[ready]] immediately.
    *
    * @return
    */
  override def run() = if (promise.isCompleted) promise.future
  else {
    val id = UUID.randomUUID() //todo maybe move id generation to taskgenerator if user does not care about id?
    val generator = TaskGenerator(name + "Task", id, name, duration, cost, resources, interrupt, priority)
    task(generator)
    ready()
    promise.future
  }

  override def complete(task: Task, time: Long) = promise.success((task, time))
}

object SingleTaskSimulation {

  /**
    * Creates props of a [[SingleTaskSimulation]] actor.
    *
    * @param name The simulation name.
    * @param coordinator The [[Coordinator]].
    * @param resources The names of the [[TaskResource]]s the [[Task]] will require.
    * @param duration A [[ValueGenerator]] for the duration of the [[Task]].
    * @param cost A [[ValueGenerator]] for the cost of the [[Task]].
    * @param interrupt The [[TaskGenerator.interrupt]] parameter.
    * @param priority The explicit priority of the [[Task]].
    * @param executionContext
    * @return
    */
  def props(
      name: String,
      coordinator: ActorRef,
      resources: Seq[String],
      duration: ValueGenerator[Long],
      cost: ValueGenerator[Long] = new ConstantGenerator(0L),
      interrupt: Int = (-1),
      priority: Task.Priority = Task.Medium
  )(implicit executionContext: ExecutionContext): Props =
    Props(
      new SingleTaskSimulation(
        name,
        coordinator,
        resources,
        duration,
        cost,
        interrupt,
        priority
      )
    )
}

/**
  * Asynchronous Simulation implementation with callback functions.
  *
  * Each task needs to be accompanied by a callback function that implements the
  * simulation logic to be followed when the task completes.
  * 
  * @param name The name of the simulation.
  * @param coordinator A reference to the [[Coordinator]] actor running the simulation.
  * @param executionContext
  */
abstract class AsyncSimulation(
    name: String,
    coordinator: ActorRef
)(implicit executionContext: ExecutionContext)
    extends Simulation(name, coordinator)(executionContext) {

  /**
    * The type of the callback function.
    * 
    * Its input consists of the generated [[Task]] and the timestamp when it was completed.
    * 
    * @group api
    */
  type Callback = (Task, Long) => Unit

  /**
    * A map of [[Task]] IDs that have been sent to the [[Coordinator]] and the callback functions
    * that need to be called when the tasks complete.
    *
    * @group internal
    */
  protected val tasks: Map[UUID, Callback] = Map()

  /**
<<<<<<< HEAD
=======
    * Declare a new [[TaskGenerator]] that needs to be sent to the [[Coordinator]] for simulation.
    *
    * The provided callback function will be called when the corresponding [[Task]] is completed.
    * When it finishes executing, it must notify the [[Coordinator]] either by acknowledging the 
    * completed task using [[ack]] or by completing the simulation (i.e. completing the `Future` 
    * returned by [[run]]).
    *
    * The [[ready]] method can also be called if there is no need to acknowledge completed tasks
    * individually. This is unlikely in the current scenario where each task has its own callback,
    * but it's still worth mentioning.
    *
    * @group api
    *
    * @param t The [[TaskGenerator]] to send.
    * @param callback The [[Callback]] function to be called when the corresponding [[Task]] completes.
    * @param resources The names of the [[TaskResource]]s that need to be used for the [[Task]].
    */
  def task(t: TaskGenerator, callback: Callback, resources: String*): Unit = {
    val id = java.util.UUID.randomUUID
    task(id, t, callback, resources)
  }

  /**
>>>>>>> 2b95887d
    * Declare a new [[TaskGenerator]] that needs to be sent to the [[Coordinator]] for simulation
    * with a pre-determined ID.
    *
    * The provided callback function will be called when the corresponding [[Task]] is completed.
    * When it finishes executing, it must notify the [[Coordinator]] either by acknowledging the 
    * completed task using [[ack]] or by completing the simulation (i.e. completing the `Future` 
    * returned by [[run]]).
    *
    * The [[ready]] method can also be called if there is no need to acknowledge completed tasks
    * individually. This is unlikely in the current scenario where each task has its own callback,
    * but it's still worth mentioning.
    *
    * @group api
    *
    * @param id The pre-determined task ID.
    * @param t The [[TaskGenerator]] to send.
    * @param callback The [[Callback]] function to be called when the corresponding [[Task]] completes.
    * @param resources The names of the [[TaskResource]]s that need to be used for the [[Task]].
    */
  protected def task(
      t: TaskGenerator,
      callback: Callback
  ): Unit = {
    tasks += t.id -> callback //todo id might be protected?
    super.task(t)
  }

  /**
    * Manages a [[Task]] whose simulation has completed.
    *
    * Calls the corresponding [[Callback]] in the `tasks` map and then removes the entry.
    *
    * @group internal
    *
    * @param task The [[Task]] that completed.
    * @param time The timestamp of its completion.
    */
  override def complete(task: Task, time: Long) = {
    tasks.get(task.id).map(_(task, time))
    tasks -= task.id
  }

/**
  * A [[Callback]] function that notifies another `Actor` about a [[Task]] completion.
  * 
  * This allows the simulation logic of a callback to be implemented in another actor.
  * The other actor can use the [[Simulation.AddTask]], [[Simulation.AddTaskWithId]],
  * [[Simulation.AckTasks]], and [[Simulation.Ready]] messages to make progress instead 
  * of calling the respective methods.
  *
  * @group api
  * 
  * @param actor
  * @return
  */
  def actorCallback(actor: ActorRef): Callback = (task, time) => {
    actor ! (task, time)
  }

  /**
    * Defines the actor receive behaviour for the simulation interface.
    *
    * This allows subclasses to extend [[receive]] with additional behaviour.
    *
    * @group api
    *
    * @return The [[Receive]] behaviour for the simulation interface.
    */
  override def simulationReceive: Receive = {
    case Simulation.Start => start()
    case Simulation.Ready => ready()
    case Simulation.AckTasks(tasks) => ack(tasks)
    case Simulation.TaskCompleted(task, time) => complete(task, time)
    case Simulation.AddTask(t) => task(t, actorCallback(sender))
    case Simulation.Wait => coordinator.forward(Coordinator.WaitFor(self))
  }
}

/**
  * Extends [[AsyncSimulation]] with callbacks that fulfil a `Promise`/`Future`.
  * 
  * This can be helpful for simulation implementations that use `Future`s to
  * capture their asynchronous logic.
  */
trait FutureTasks { self: AsyncSimulation =>

<<<<<<< HEAD
  def futureTask(t: TaskGenerator): Future[(Task, Long)] = {
=======
/**
  * Declare a new [[TaskGenerator]] that needs to be sent to the [[Coordinator]] for simulation with
  * a `Future` instead of a [[AsyncSimulation.Callback Callback]].
  *
  * @group api
  * 
  * @param t The [[TaskGenerator]] to send.
  * @param resources The names of the [[TaskResource]]s that need to be used for the [[Task]].
  * @return A `Future` that completes when the [[Task]] is completed.
  */
  def futureTask(t: TaskGenerator, resources: String*): Future[(Task, Long)] = {
    val id = java.util.UUID.randomUUID
    futureTask(id, t, resources)
  }

/**
  * Declare a new [[TaskGenerator]] that needs to be sent to the [[Coordinator]] for simulation
  * with a pre-determined ID and a `Future` instead of a [[AsyncSimulation.Callback Callback]].
  *
  * @group api
  *
  * @param id The pre-determined task ID.
  * @param t The [[TaskGenerator]] to send.
  * @param resources The names of the [[TaskResource]]s that need to be used for the [[Task]].
  * @return A `Future` that completes when the [[Task]] is completed.
  */
  def futureTask(id: UUID, t: TaskGenerator, resources: Seq[String]): Future[(Task, Long)] = {
>>>>>>> 2b95887d
    val p = Promise[(Task, Long)]()
    def call: Callback = (task, time) => p.success(task, time)
    task(t, call)
    p.future
  }
}<|MERGE_RESOLUTION|>--- conflicted
+++ resolved
@@ -69,7 +69,7 @@
     coordinator: ActorRef
 )(implicit executionContext: ExecutionContext)
     extends Actor {
-
+    
   /**
     * Initiates the execution of the simulation.
     *
@@ -98,26 +98,6 @@
   def complete(task: Task, time: Long): Unit
 
   /**
-<<<<<<< HEAD
-=======
-    * Declare a new [[TaskGenerator]] that needs to be sent to the [[Coordinator]] for simulation.
-    *
-    * The returned `Future` will complete when the [[Task]] simulation is completed.
-    *
-    * @group api
-    *
-    * @param t The [[TaskGenerator]] to send.
-    * @param resources The names of the [[TaskResource]]s that need to be used for the [[Task]].
-    * @return A `Future` that completes when the generated [[Task]] has completed,
-    *         containing the [[Task]] and its completion time.
-    */
-  def task(t: TaskGenerator, resources: String*): Unit = {
-    val id = java.util.UUID.randomUUID
-    task(id, t, resources)
-  }
-
-  /**
->>>>>>> 2b95887d
     * Declare a new [[TaskGenerator]] that needs to be sent to the [[Coordinator]] for simulation
     * with a pre-determined ID.
     *
@@ -225,21 +205,6 @@
     * @group process
     */
   case object Ready
-<<<<<<< HEAD
-
-  case class AddTask(t: TaskGenerator)
-=======
-  /**
-    * Produces a new [[TaskGenerator]] with a specified ID for simulation.
-    *
-    * @see [[Simulation.task(i* task(id, t, resources)]]
-    * @group process
-    *
-    * @param id The [[Task]] ID to be used.
-    * @param t The [[TaskGenerator]] to generate the [[Task]].
-    * @param resources The names of the [[TaskResource]]s the [[Task]] will require.
-    */
-  case class AddTaskWithId(id: UUID, t: TaskGenerator, resources: Seq[String])
 
   /**
     * Produces a new [[TaskGenerator]] for simulation.
@@ -247,12 +212,9 @@
     * @see [[Simulation.task(t* task(t, resources)]]
     * @group process
     *
-    * @param id The [[Task]] ID to be used.
     * @param t The [[TaskGenerator]] to generate the [[Task]].
-    * @param resources The names of the [[TaskResource]]s the [[Task]] will require.
-    */
-  case class AddTask(t: TaskGenerator, resources: Seq[String])
->>>>>>> 2b95887d
+    */
+  case class AddTask(t: TaskGenerator)
 
   /**
     * Informs a [[Task]] has completed
@@ -403,32 +365,6 @@
   protected val tasks: Map[UUID, Callback] = Map()
 
   /**
-<<<<<<< HEAD
-=======
-    * Declare a new [[TaskGenerator]] that needs to be sent to the [[Coordinator]] for simulation.
-    *
-    * The provided callback function will be called when the corresponding [[Task]] is completed.
-    * When it finishes executing, it must notify the [[Coordinator]] either by acknowledging the 
-    * completed task using [[ack]] or by completing the simulation (i.e. completing the `Future` 
-    * returned by [[run]]).
-    *
-    * The [[ready]] method can also be called if there is no need to acknowledge completed tasks
-    * individually. This is unlikely in the current scenario where each task has its own callback,
-    * but it's still worth mentioning.
-    *
-    * @group api
-    *
-    * @param t The [[TaskGenerator]] to send.
-    * @param callback The [[Callback]] function to be called when the corresponding [[Task]] completes.
-    * @param resources The names of the [[TaskResource]]s that need to be used for the [[Task]].
-    */
-  def task(t: TaskGenerator, callback: Callback, resources: String*): Unit = {
-    val id = java.util.UUID.randomUUID
-    task(id, t, callback, resources)
-  }
-
-  /**
->>>>>>> 2b95887d
     * Declare a new [[TaskGenerator]] that needs to be sent to the [[Coordinator]] for simulation
     * with a pre-determined ID.
     *
@@ -515,23 +451,6 @@
   */
 trait FutureTasks { self: AsyncSimulation =>
 
-<<<<<<< HEAD
-  def futureTask(t: TaskGenerator): Future[(Task, Long)] = {
-=======
-/**
-  * Declare a new [[TaskGenerator]] that needs to be sent to the [[Coordinator]] for simulation with
-  * a `Future` instead of a [[AsyncSimulation.Callback Callback]].
-  *
-  * @group api
-  * 
-  * @param t The [[TaskGenerator]] to send.
-  * @param resources The names of the [[TaskResource]]s that need to be used for the [[Task]].
-  * @return A `Future` that completes when the [[Task]] is completed.
-  */
-  def futureTask(t: TaskGenerator, resources: String*): Future[(Task, Long)] = {
-    val id = java.util.UUID.randomUUID
-    futureTask(id, t, resources)
-  }
 
 /**
   * Declare a new [[TaskGenerator]] that needs to be sent to the [[Coordinator]] for simulation
@@ -539,13 +458,10 @@
   *
   * @group api
   *
-  * @param id The pre-determined task ID.
   * @param t The [[TaskGenerator]] to send.
-  * @param resources The names of the [[TaskResource]]s that need to be used for the [[Task]].
   * @return A `Future` that completes when the [[Task]] is completed.
   */
-  def futureTask(id: UUID, t: TaskGenerator, resources: Seq[String]): Future[(Task, Long)] = {
->>>>>>> 2b95887d
+  def futureTask(t: TaskGenerator): Future[(Task, Long)] = {
     val p = Promise[(Task, Long)]()
     def call: Callback = (task, time) => p.success(task, time)
     task(t, call)
