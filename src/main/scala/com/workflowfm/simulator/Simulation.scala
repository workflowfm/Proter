--- conflicted
+++ resolved
@@ -78,32 +78,6 @@
   def complete(task: Task, time: Long): Unit
 
   /**
-<<<<<<< HEAD
-    * Declare a new [[TaskGenerator]] that needs to be sent to the [[Coordinator]] for simulation.
-    *
-    * The returned `Future` will complete when the [[Task]] simulation is completed. The simulation
-    * logic must react to this by either registering more tasks and becoming ``ready`` or finishing.
-    *
-    * In other words, after the `Future` completes, the [[Coordinator]] will expect either a
-    * `AddTasks` (via [[ready]]) or `SimDone` (via the [[run]] `Future` completing) before
-    * it continues.
-    *
-    * @group api
-    *
-    * @param t The [[TaskGenerator]] to send.
-    * @param resources The names of the [[TaskResource]]s that need to be used for the [[Task]].
-    * @return A `Future` that completes when the generated [[Task]] has completed,
-    *         containing the [[Task]] and its completion time.
-    */
-  def task(t: TaskGenerator, resources: String*): Unit = {
-    val id = java.util.UUID.randomUUID
-    task(id, t, resources)
-  }
-
-
-  /**
-=======
->>>>>>> 6ba2d0d2
     * Declare a new [[TaskGenerator]] that needs to be sent to the [[Coordinator]] for simulation
     * with a pre-determined ID.
     *
