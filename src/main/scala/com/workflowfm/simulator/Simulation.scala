--- conflicted
+++ resolved
@@ -50,12 +50,8 @@
   def ready(ack:Seq[UUID]): Unit = {
     val seq = queue.clone().toSeq
     queue.clear()
-<<<<<<< HEAD
-    coordinator ! Coordinator.AddAndAckTasks(seq,ack)
-=======
     coordinator ! Coordinator.AddTasks(seq)
     coordinator ! Coordinator.AckTasks(ack)
->>>>>>> c89dcf80
   }
 
   def requestWait(ack: ActorRef): Unit = {
