--- conflicted
+++ resolved
@@ -8,11 +8,7 @@
 import scala.collection.mutable.{ Map, Queue }
 import scala.concurrent.{ Future, Promise }
 import java.util.UUID
-<<<<<<< HEAD
 import java.util.concurrent.TimeUnit
-=======
-import scala.collection.mutable
->>>>>>> c5c76d83
 
 /**
   * An actor managing the interaction between a simulation and a [[Coordinator]].
@@ -54,13 +50,8 @@
   *   1. Eventually, one of the tasks completes and we receive a [[Simulation.TaskCompleted]]
   *      message. The simulation logic resumes execution.
   *   1. The [[Coordinator]] is now waiting for either an acknowledgement of the completed task
-<<<<<<< HEAD
-  *      ([[Coordinator.AckTasks]]) or the simulation to end ([[Coordinator.SimDone]]):
-  *      a. The simulation may generate new ``tasks`` and either ``ack`` the finished tasks 
-=======
   *         ([[Coordinator.AckTasks]]) or the simulation to end ([[Coordinator.SimDone]]):
   *      a. The simulation may generate new ``tasks`` and either ``ack`` the finished tasks
->>>>>>> c5c76d83
   *         individually or become ``ready`` again as above.
   *      a. If the simulation logic completes, the [[Coordinator.SimDone]] message must be sent.
   *   1. The simulation may also react to things happening to other simulations. It can send a
@@ -76,16 +67,9 @@
   * @param coordinator A reference to the [[Coordinator]] actor running the simulation.
   */
 abstract class Simulation(
-<<<<<<< HEAD
-   name: String,
-    coordinator: ActorRef
-) extends Actor {
-=======
     name: String,
     protected val coordinator: ActorRef
-)(implicit executionContext: ExecutionContext)
-    extends Actor {
->>>>>>> c5c76d83
+) extends Actor {
 
   /**
     * Initiates the execution of the simulation.
@@ -99,17 +83,10 @@
     *
     * The simulation logic must react to this by either registering more tasks or finishing.
     *
-<<<<<<< HEAD
-    * If new tasks are produced, the completed [[Task]] must be ``acknowledged`` to the 
-    * [[Coordinator]] via [[ack]]. Alternatively, if we do not want to ``ack`` completed tasks
-    * individually, we can just call [[ready]].
-    * 
-=======
     * If new tasks are produced, the completed [[Task]] must be ``acknowledged`` to the
     * [[Coordinator]] via [[ack]]. Alternatively, if we do not want to ``ack`` all completed
     * tasks, we can just call [[ready]].
     *
->>>>>>> c5c76d83
     * In other words, after a [[Task]] completes, the [[Coordinator]] will expect either a
     * `AckTasks` (via [[ack]]) or `SimDone` (via [[done]] or [[fail]]) before
     * it continues.
@@ -161,7 +138,6 @@
     * @group internal
     */
   protected def start(): Unit = {
-<<<<<<< HEAD
     coordinator ! Coordinator.SimStarted(name, self)
     run()
   }
@@ -184,13 +160,6 @@
     */
   protected def fail(exception: Throwable): Unit = { 
     coordinator ! Coordinator.SimDone(name, Failure(exception))
-=======
-    coordinator ! Coordinator.SimStarted(name)
-
-    run().onComplete { x =>
-      coordinator ! Coordinator.SimDone(name, x)
-    }
->>>>>>> c5c76d83
   }
 
   /**
@@ -198,13 +167,8 @@
     * one or more completed [[Task]]s.
     *
     * Identifies the tasks via their UUID.
-<<<<<<< HEAD
-    * 
-    * @group act
-=======
-    *
-    * @group api
->>>>>>> c5c76d83
+    * 
+    * @group act
     */
   def ack(tasks: Seq[UUID], lookahead: Option[Lookahead] = None): Unit = {
     coordinator ! Coordinator.AckTasks(tasks, lookahead)
@@ -411,17 +375,11 @@
     * Creates and adds the corresponding [[TaskGenerator]], then calls [[ready]] immediately.
     *
     */
-<<<<<<< HEAD
   override def run() = {
-    val generator = TaskGenerator(s"${name}Task", name, duration, cost).withResources(resources).withInterrupt(interrupt).withPriority(priority)
-=======
-  override def run() = if (promise.isCompleted) promise.future
-  else {
-    val generator = TaskGenerator(name + "Task", name, duration, cost)
+    val generator = TaskGenerator(s"${name}Task", name, duration, cost)
       .withResources(resources)
       .withInterrupt(interrupt)
       .withPriority(priority)
->>>>>>> c5c76d83
     task(generator)
     ready()
   }
@@ -485,14 +443,9 @@
     * The type of the callback function.
     *
     * Its input consists of the generated [[Task]] and the timestamp when it was completed.
-<<<<<<< HEAD
     * A `Failure` input corresponds to an exception happening or an aborted task.
     * 
     * @group react
-=======
-    *
-    * @group api
->>>>>>> c5c76d83
     */
   type Callback = Try[(Task, Long)] => Unit
 
@@ -520,14 +473,9 @@
     * with a pre-determined ID.
     *
     * The provided callback function will be called when the corresponding [[Task]] is completed.
-<<<<<<< HEAD
+    * 
     * When it finishes executing, it must notify the [[Coordinator]] either by acknowledging the 
     * completed task using [[ack]] or by completing the simulation using [[done]] or [[fail]].
-=======
-    * When it finishes executing, it must notify the [[Coordinator]] either by acknowledging the
-    * completed task using [[ack]] or by completing the simulation (i.e. completing the `Future`
-    * returned by [[run]]).
->>>>>>> c5c76d83
     *
     * The [[ready]] method can also be called if there is no need to acknowledge completed tasks
     * individually. This is unlikely in the current scenario where each task has its own callback,
@@ -562,7 +510,6 @@
   }
 
   /**
-<<<<<<< HEAD
     * @inheritdoc
     *
     * Calls respective [[Callback]]s with `Failure`.
@@ -600,22 +547,6 @@
   */
   def actorCallback(actor: ActorRef): Callback = t => {
     actor ! t
-=======
-    * A [[Callback]] function that notifies another `Actor` about a [[Task]] completion.
-    *
-    * This allows the simulation logic of a callback to be implemented in another actor.
-    * The other actor can use the [[Simulation.AddTask]],
-    * [[Simulation.AckTasks]], and [[Simulation.Ready]] messages to make progress instead
-    * of calling the respective methods.
-    *
-    * @group api
-    *
-    * @param actor
-    * @return
-    */
-  def actorCallback(actor: ActorRef): Callback = (task, time) => {
-    actor ! (task, time)
->>>>>>> c5c76d83
   }
 
   /**
@@ -640,27 +571,15 @@
   */
 trait FutureTasks { self: AsyncSimulation =>
 
-<<<<<<< HEAD
-/**
-  * Declare a new [[TaskGenerator]] that needs to be sent to the [[Coordinator]] for simulation
-  * with a pre-determined ID and a `Future` instead of a [[AsyncSimulation.Callback Callback]].
-  *
-  * @group act
-  *
-  * @param t The [[TaskGenerator]] to send.
-  * @return A `Future` that completes when the [[Task]] is completed.
-  */
-=======
   /**
     * Declare a new [[TaskGenerator]] that needs to be sent to the [[Coordinator]] for simulation
     * with a pre-determined ID and a `Future` instead of a [[AsyncSimulation.Callback Callback]].
     *
-    * @group api
+    * @group act
     *
     * @param t The [[TaskGenerator]] to send.
     * @return A `Future` that completes when the [[Task]] is completed.
     */
->>>>>>> c5c76d83
   def futureTask(t: TaskGenerator): Future[(Task, Long)] = {
     val p = Promise[(Task, Long)]()
     def call: Callback = t => p.complete(t)
