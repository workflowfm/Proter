--- conflicted
+++ resolved
@@ -93,13 +93,8 @@
       }
 
       case f: And => {
-<<<<<<< HEAD
         val leftCallback: Callback = callback((_, _) => (if (!tasks.contains(f.right.id)) complete(f.id)))
         val rightCallback: Callback = callback((_, _) => (if (!tasks.contains(f.left.id)) complete(f.id)))
-=======
-        val leftCallback: Callback = (_, _) => (if (!tasks.contains(f.right.id)) complete(f.id))
-        val rightCallback: Callback = (_, _) => (if (!tasks.contains(f.left.id)) complete(f.id))
->>>>>>> c5c76d83
         runFlow(f.left, leftCallback)
         runFlow(f.right, rightCallback)
       }
@@ -145,7 +140,7 @@
     *
     * @return A `Future` that completes with a custom output when the simulation is completed.
     */
-  override def run(): Future[Any] = {
+  override def run(): Unit = {
     lookahead = parseFlow(flow, None, lookahead)._2
     super.run()
   }
@@ -276,8 +271,7 @@
     name: String,
     coordinator: ActorRef,
     flow: Flow
-)(implicit executionContext: ExecutionContext)
-    extends FlowSimulationActor(name, coordinator, flow)
+) extends FlowSimulationActor(name, coordinator, flow)
     with FlowsLookahead
 
 object FlowLookaheadActor {
@@ -291,8 +285,6 @@
     * @param executionContext
     * @return The Props of a new flow simulation actor
     */
-  def props(name: String, coordinator: ActorRef, flow: Flow)(
-      implicit executionContext: ExecutionContext
-  ): Props =
+  def props(name: String, coordinator: ActorRef, flow: Flow): Props =
     Props(new FlowLookaheadActor(name, coordinator, flow))
 }