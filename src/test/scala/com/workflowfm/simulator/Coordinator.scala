--- conflicted
+++ resolved
@@ -287,46 +287,6 @@
 
       coordinator ! Coordinator.SimDone("Test1", Success(Unit))
     }
-<<<<<<< HEAD
-
-    // "interact correctly with a simulation adding tasks in the future" in {
-    //   val coordinator = system.actorOf(Coordinator.props(DefaultScheduler))
-
-    //   coordinator ! Coordinator.AddSim(0L, self)
-    //   coordinator ! Coordinator.Start
-      
-    //   expectMsg(Simulation.Start)
-    //   coordinator ! Coordinator.SimStarted("Test")
-
-    //   val id = UUID.randomUUID()
-    //   val tg = TaskGenerator("T", "Test", ConstantGenerator(2L), ConstantGenerator(5L))
-    //   val id2 = UUID.randomUUID()
-    //   val tg2 = TaskGenerator("T2", "Test", ConstantGenerator(2L), ConstantGenerator(5L))
-    //   val id3 = UUID.randomUUID()
-    //   val tg3 = TaskGenerator("T3", "Test", ConstantGenerator(2L), ConstantGenerator(5L))
-
-    //   coordinator ! Coordinator.AddTaskInFuture(id, tg, Seq(), 0L, (_)=>true)
-    //   coordinator ! Coordinator.AddTaskInFuture(id2, tg2, Seq(), 0L, (x:Seq[UUID])=>x.contains(id))
-    //   coordinator ! Coordinator.AddTaskInFuture(id3, tg3, Seq(), 0L, (x:Seq[UUID])=>x.contains(id2))
-    //   coordinator ! Coordinator.SimReady
-
-    //   val Simulation.TaskCompleted(task, time) = expectMsgType[Simulation.TaskCompleted]
-    //   coordinator ! Coordinator.AckTasks(Seq(task.id))
-    //   time should be(2L)
-
-    //   val Simulation.TaskCompleted(task2, time2) = expectMsgType[Simulation.TaskCompleted]
-    //   coordinator ! Coordinator.AckTasks(Seq(task2.id))
-    //   time2 should be(4L)
-
-    //   val Simulation.TaskCompleted(task3, time3) = expectMsgType[Simulation.TaskCompleted]
-    //   coordinator ! Coordinator.AckTasks(Seq(task3.id))
-    //   time3 should be(6L)
-
-    //   coordinator ! Coordinator.SimDone("Test", Success(Unit))
-    // }
-
-=======
->>>>>>> 58b2f762
   }
 
   /* "The Coordinator" must {
